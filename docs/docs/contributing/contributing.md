--- conflicted
+++ resolved
@@ -1,5 +1,6 @@
 ---
 sidebar_position: 2
+title: Tooling setup
 title: Tooling setup
 ---
 
@@ -73,11 +74,7 @@
 
 ```bash
 docker compose up --build -d
-<<<<<<< HEAD
 ssh submitter@localhost -p 2223
-=======
-ssh submitter@localhost -p 2222
->>>>>>> 780be92c
 # password: submitter
 sinfo
 ```