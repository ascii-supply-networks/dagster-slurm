"""Ray cluster launcher with robust startup/shutdown."""

import shlex
from typing import Any, Dict, Optional, List

from pydantic import Field

from dagster_slurm.config.runtime import RuntimeVariant

from .base import ComputeLauncher, ExecutionPlan
import dagster as dg


class RayLauncher(ComputeLauncher):
    """Ray distributed computing launcher.

    Features:
    - Robust cluster startup with sentinel-based shutdown
    - Graceful cleanup on SIGTERM/SIGINT
    - Worker registration monitoring
    - Automatic head node detection
    - IPv4/IPv6 normalization

    Modes:
    - Local: Single-node Ray
    - Cluster: Multi-node Ray cluster across Slurm allocation (via allocation_context)
    - Connect: Connect to existing cluster (via ray_address)
    """

    # Ray configuration
    num_gpus_per_node: int = Field(default=0, description="GPUs to allocate per node")
    ray_address: Optional[str] = Field(
        default=None, description="Connect to existing cluster (skip startup)"
    )
    dashboard_port: int = Field(default=8265, description="Ray dashboard port")
    object_store_memory_gb: Optional[int] = Field(
        default=None, description="Object store size (None = auto)"
    )
    redis_password: Optional[str] = Field(
        default=None, description="Redis password (None = auto-generate with uuidgen)"
    )
    ray_port: int = Field(default=6379, description="Ray head port")
    grace_period: int = Field(
        default=5, description="Seconds to wait for graceful shutdown"
    )
    head_startup_timeout: int = Field(
        default=60, description="Seconds to wait for head to be ready"
    )
    worker_startup_delay: int = Field(
        default=1, description="Seconds between worker starts"
    )
<<<<<<< HEAD
    
    use_head_ip: bool = Field(default=True, description="Use node IP instead of hostname for Ray head.")
    dashboard_host: str = Field(default="0.0.0.0", description="Bind host for Ray dashboard (e.g., 0.0.0.0 or 127.0.0.1).")
    port_strategy: str = Field(default="fixed", description="'fixed' or 'hash_jobid' for head/dashboard ports.")

    include_head_as_worker: bool = Field(default=False, description="If True, also start a worker on the head via srun.")
    match_head_by_shortname: bool = Field(default=True, description="Exclude head by shortname (True) or FQDN (False).")

    srun_cpu_bind: str = Field(default="none", description="Value for --cpu-bind; '' to omit.")
    srun_exclusive: bool = Field(default=True, description="Use --exclusive for worker srun.")
    srun_ntasks_per_node: int = Field(default=1, description="--ntasks-per-node for worker srun.")
    srun_hint: Optional[str] = Field(default=None, description="--hint value (e.g., 'nomultithread').")
    srun_extra_args: List[str] = Field(default_factory=list, description="Any extra srun flags for workers.")
=======
    worker_cpu_bind: Optional[str] = Field(
        default=None,
        description=(
            "Optional value for srun --cpu-bind when starting workers. "
            "Leave unset to inherit Slurm defaults."
        ),
    )
>>>>>>> 7114b127

    def prepare_execution(
        self,
        payload_path: str,
        python_executable: str,
        working_dir: str,
        pipes_context: Dict[str, str],
        extra_env: Optional[Dict[str, str]] = None,
        allocation_context: Optional[Dict[str, Any]] = None,
        activation_script: Optional[str] = None,
    ) -> ExecutionPlan:
        """Generate Ray execution plan."""
        date_fmt = "date +%Y-%m-%dT%H:%M:%S%z"
        python_command = f"{shlex.quote(python_executable)} {shlex.quote(payload_path)}"

        # Build header for the main script
        script = f"""#!/bin/bash
    set -euo pipefail
    echo "[$({date_fmt})] ========================================="
    echo "[$({date_fmt})] Ray Workload Launcher"
    echo "[$({date_fmt})] Working dir: {working_dir}"
    echo "[$({date_fmt})] ========================================="
    """
        # Export all environment variables
        script += "# Exporting environment variables...\n"
        for key, value in {**pipes_context, **(extra_env or {})}.items():
            script += f"export {key}={shlex.quote(str(value))}\n"
        script += "\n"

        auxiliary_scripts = {}

        # Ray setup based on mode
        if self.ray_address:
            # Mode: Connect to existing cluster
            script += f"""# Connect to existing Ray cluster
    export RAY_ADDRESS={shlex.quote(self.ray_address)}
    echo "[$({date_fmt})] Connecting to Ray cluster: {self.ray_address}"
    echo "[$({date_fmt})] Executing payload..."
    """
            if activation_script:
                script += f"source {shlex.quote(activation_script)}\n"
            script += f"{python_command}\n"

        elif allocation_context:
            # Mode: Start cluster in pre-existing allocation (session mode)
            if not activation_script:
                raise ValueError(
                    "activation_script required for multi-node Ray in session mode"
                )

            cluster_payload, aux_scripts = self._generate_cluster_template(
                python_executable=python_executable,
                payload_path=payload_path,
                working_dir=working_dir,
                date_fmt=date_fmt,
                activation_script=activation_script,
                allocation_context=allocation_context,
            )
            script += cluster_payload
            auxiliary_scripts.update(aux_scripts)

        else:
            # Mode: Standalone job (single-node or multi-node Slurm)
            script += f"""# Detect Ray mode
    if [[ -n "${{SLURM_JOB_ID:-}}" && "${{SLURM_JOB_NUM_NODES:-1}}" -gt 1 ]]; then
        echo "[$({date_fmt})] Detected multi-node Slurm allocation ($SLURM_JOB_NUM_NODES nodes)"
    """
            if not activation_script:
                script += '    echo "ERROR: activation_script required for multi-node Ray" >&2; exit 1\n'
            else:
                cluster_payload, aux_scripts = self._generate_cluster_template(
                    python_executable=python_executable,
                    payload_path=payload_path,
                    working_dir=working_dir,
                    date_fmt=date_fmt,
                    activation_script=activation_script,
                    allocation_context=None,
                )
                script += cluster_payload
                auxiliary_scripts.update(aux_scripts)

            script += f"""
    else
        echo "[$({date_fmt})] Single-node mode detected. Starting local Ray cluster..."
    """
            local_lines = self._generate_local_template(date_fmt, activation_script)
            script += local_lines

            script += f"""
    echo "[$({date_fmt})] Executing payload in local mode..."
    {python_command}
    """
            script += "fi\n\n"

        return ExecutionPlan(
            kind=RuntimeVariant.RAY,
            payload=script.split("\n"),
            environment={},
            resources={
                "nodes": allocation_context.get("num_nodes", 1)
                if allocation_context
                else 1,
                "gpus": self.num_gpus_per_node,
            },
            auxiliary_scripts=auxiliary_scripts,
        )

    def _generate_local_template(self, date_fmt: str, activation_script: Optional[str]) -> str:
        """Generate Ray startup for local (single-node) mode."""
        obj_store = ""
        if self.object_store_memory_gb is not None:
            bytes_value = self.object_store_memory_gb * 1_000_000_000
            obj_store = f"--object-store-memory={bytes_value}"

        activation_block = ""
        if activation_script:
            activation_block = f"""
    # Activate environment for local Ray
    echo "[$({date_fmt})] Activating environment for local Ray..."
    source {shlex.quote(activation_script)}
    echo "[$({date_fmt})] Environment activated."
    """
        # The rest of the function remains the same
        return f"""{activation_block}
    # Start local Ray cluster
    echo "[$({date_fmt})] Starting local Ray cluster"
    # Cleanup function - MUST be defined before trap
    cleanup_ray() {{
      echo "[$({date_fmt})] Stopping Ray..."
      ray stop --force || true
      echo "[$({date_fmt})] Ray stopped"
    }}
    # Set trap BEFORE starting Ray
    trap cleanup_ray EXIT SIGINT SIGTERM
    # Start Ray head
    ray start --head --port={self.ray_port} \\
      --dashboard-host={self.dashboard_host} --dashboard-port={self.dashboard_port} \\
      --num-gpus={self.num_gpus_per_node} {obj_store}
    export RAY_ADDRESS="127.0.0.1:{self.ray_port}"
    export RAY_JOB_SUBMISSION_ADDRESS="http://$(hostname -f):{self.dashboard_port}"
    # Wait for Ray to be ready
    echo "[$({date_fmt})] Waiting for Ray to be ready..."
    for i in $(seq 1 {self.head_startup_timeout}); do
      if ray status --address "$RAY_ADDRESS" &>/dev/null; then
        echo "[$({date_fmt})] Ray is ready (local mode)"
        break
      fi
      if [[ $i -eq {self.head_startup_timeout} ]]; then
        echo "[$({date_fmt})] ERROR: Ray failed to start within {self.head_startup_timeout} seconds" >&2
        exit 1
      fi
      sleep 1
    done
    echo "[$({date_fmt})] Ray cluster ready"
    ray status --address "$RAY_ADDRESS" 2>/dev/null || true
    """

    def _generate_cluster_template(
        self,
        python_executable: str,
        payload_path: str,
        working_dir: str,
        date_fmt: str,
        activation_script: str,
        allocation_context: Optional[Dict[str, Any]] = None,
    ) -> tuple[str, dict]:
        """
        Generates a robust Ray cluster startup script with proper shutdown.
        """
        redis_pw = self.redis_password or "$(uuidgen)"
        temp_dir_path = "/tmp/ray-$SLURM_JOB_ID"

        common_args = []
        if self.object_store_memory_gb is not None:
            # must end with space for correct command formatting
            bytes_value = int(self.object_store_memory_gb * 1_000_000_000)
            common_args.append(f"--object-store-memory={bytes_value}")

        if self.worker_cpu_bind is not None:
            if self.worker_cpu_bind == "_none_":
                # If we see our special string, use the literal 'none'
                cpu_bind_option = "--cpu-bind=none "
            else:
                # Otherwise, use the string value directly
                cpu_bind_option = f"--cpu-bind={self.worker_cpu_bind} "
        else:
            cpu_bind_option = ""
        dg.get_dagster_logger().info(f"Using CPU bind of: {cpu_bind_option}")

        head_args = [
            "--head", "-v",
            "--node-ip-address=$head_addr",
            f"--port={{port}}",
            f"--dashboard-host={self.dashboard_host}",
            f"--dashboard-port={{dash}}",
            f"--num-gpus={self.num_gpus_per_node}",
            "--redis-password=$redis_password",
            f"--temp-dir={temp_dir_path}",
        ] + common_args

        worker_args = [
            "-v",
            "--address=$ip_head",
            "--redis-password=$redis_password",
            f"--num-gpus={self.num_gpus_per_node}",
        ] + common_args

        head_cmd_str = " \\\n    ".join(head_args)
        worker_cmd_str = " \\\n    ".join(worker_args)

        # Build worker srun flags from config
        srun_flags = ["--nodes=1", "--ntasks=1", f"--ntasks-per-node={self.srun_ntasks_per_node}"]
        if self.srun_exclusive:
            srun_flags.append("--exclusive")
        if self.srun_cpu_bind:
            srun_flags.append(f"--cpu-bind={self.srun_cpu_bind}")
        if self.srun_hint:
            srun_flags.append(f"--hint={self.srun_hint}")
        if self.srun_extra_args:
            srun_flags += list(self.srun_extra_args)
        srun_flags_str = " ".join(srun_flags)

        # --- Worker script ---
        ray_worker_script = f"""#!/bin/bash
    set -e
    activation_script="$1"
    ip_head="$2"
    redis_password="$3"
    echo "Worker on $(hostname) activating environment: $activation_script"
    source "$activation_script"
    cleanup_node() {{
        echo "Worker on $(hostname) shutting down..."
        ray stop --force 2>/dev/null || true
        rm -rf {temp_dir_path} 2>/dev/null || true
        exit 0
    }}
    trap cleanup_node TERM INT EXIT
    echo "Worker on $(hostname) starting and connecting to $ip_head..."

    ray start {worker_cmd_str} --block
    """

        ray_driver_script = f"""#!/bin/bash
    set -e
    activation_script="$1"
    echo "======================================="
    echo "Ray Cluster Driver Script Started on $(hostname -f)"
    echo "Activating environment: $activation_script"
    echo "======================================="
    source "$activation_script"

    # Preflight cleanup
    ray stop --force 2>/dev/null || true
    rm -rf {temp_dir_path} 2>/dev/null || true

    # Define variables
    head_node_name=$(hostname -f)
    head_short=$(hostname -s)

    # Choose address for Ray head (IP vs FQDN)
    if [[ "{str(self.use_head_ip).lower()}" == "true" ]]; then
        head_addr=$(hostname -I | awk '{{print $1}}')
    else
        head_addr="$head_node_name"
    fi
    # Port strategy (fixed or per-job hash)
    if [[ "{self.port_strategy}" == "hash_jobid" && -n "$SLURM_JOB_ID" ]]; then
        base=$(( 20000 + (SLURM_JOB_ID % 20000) ))
        port=$base
        dash=$((base+1))
    else
        port={self.ray_port}
        dash={self.dashboard_port}
    fi
    ip_head="$head_addr:$port"
    redis_password="{redis_pw}"
    WORKER_PIDS=()
    worker_nodes=()

    cleanup() {{
        exit_code=$?
        echo "======================================="
        echo "Initiating cluster shutdown (payload exit code: $exit_code)..."
        echo "======================================="
        if [[ "$exit_code" -ne 0 ]]; then
            echo "!!!!!!!!!!!!!!!!!!!!!!!!!!!!!!!!!!!!!!!!!!!!!!!!!!!!!!!!!!!!!!" >&2
            echo "PAYLOAD FAILED OR SCRIPT EXITED UNEXPECTEDLY! Capturing logs..." >&2
            for node in "${{worker_nodes[@]}}"; do
                echo "--- WORKER NODE ($node) RAYLET LOG ---" >&2
                srun --nodes=1 --ntasks=1 --cpu-bind=none -w "$node" bash -lc 'tail -n 50 $(find {temp_dir_path}/session_*/logs/raylet.out -type f 2>/dev/null | sort | tail -n 1)' || echo "Worker log on $node not found." >&2
            done
            echo "--- HEAD NODE ($(hostname -f)) RAYLET LOG ---" >&2
            tail -n 50 $(find {temp_dir_path}/session_*/logs/raylet.out -type f 2>/dev/null | sort | tail -n 1) || echo "Head raylet log not found." >&2
            echo "!!!!!!!!!!!!!!!!!!!!!!!!!!!!!!!!!!!!!!!!!!!!!!!!!!!!!!!!!!!!!!" >&2
        fi
        if [ ${{#WORKER_PIDS[@]}} -gt 0 ]; then
            echo "Terminating ${{#WORKER_PIDS[@]}} worker srun process(es)..."
            kill -TERM "${{WORKER_PIDS[@]}}" 2>/dev/null || true
            sleep 2
            kill -9 "${{WORKER_PIDS[@]}}" 2>/dev/null || true
        fi
        echo "Force stopping Ray head node..."
        ray stop --force 2>/dev/null || true
        echo "Cleaning up temporary files..."
        rm -rf {temp_dir_path} 2>/dev/null || true
        echo "Shutdown complete"
    }}
    trap cleanup EXIT SIGINT SIGTERM

    # ===== 1. Start Head Node =====
    echo "Starting Ray head on $head_node_name (addr: $head_addr) core:$port dash:$dash"
    ray start {head_cmd_str.replace("{port}", "$port").replace("{dash}", "$dash")}
    export RAY_ADDRESS="$ip_head"
    export RAY_JOB_SUBMISSION_ADDRESS="http://$head_addr:$dash"

    # ===== 2. Wait for Head to be Ready =====
    echo "Waiting for Ray head to be ready..."
    for i in {{1..{self.head_startup_timeout}}}; do
        if ray status &>/dev/null; then echo "✓ Ray head is ready"; break; fi
        if [[ $i -eq {self.head_startup_timeout} ]]; then echo "ERROR: Ray head failed to start" >&2; exit 1; fi
        sleep 1
    done

    # ===== 3. Start Worker Nodes =====
    all_nodes=($(scontrol show hostnames "$SLURM_JOB_NODELIST"))
    if [[ "{str(self.include_head_as_worker).lower()}" == "true" ]]; then
        worker_nodes=("${{all_nodes[@]}}")
    else
        for node in "${{all_nodes[@]}}"; do
            if [[ "{str(self.match_head_by_shortname).lower()}" == "true" ]]; then
            [[ "$node" != "$head_short" ]] && worker_nodes+=("$node")
            else
            [[ "$node" != "$head_node_name" ]] && worker_nodes+=("$node")
            fi
        done
    fi
    echo "Head: $head_node_name ; Workers: ${{worker_nodes[@]}}"

    # ===== 4 Launch workers =====
    for node_i in "${{worker_nodes[@]}}"; do
        echo "Launching worker on $node_i..."
<<<<<<< HEAD
        srun {srun_flags_str} -w "$node_i" \\
            {working_dir}/ray_worker.sh "$activation_script" "$ip_head" "$redis_password" & WORKER_PIDS+=($!)
=======
        srun {cpu_bind_option}--nodes=1 --ntasks=1 -w "$node_i" \\
            {working_dir}/ray_worker.sh "$activation_script" "$ip_head" "$redis_password" &
        WORKER_PIDS+=($!)
>>>>>>> 7114b127
        sleep {self.worker_startup_delay}
    done

    # ===== 5. Wait for All Workers to Register =====
    echo "Waiting briefly for worker processes to launch..."
    sleep 5 # Give workers a few seconds to start or fail
    for pid in "${{WORKER_PIDS[@]}}"; do
        # 'kill -0' checks if the process exists. If it doesn't, kill returns a non-zero exit code.
        if ! kill -0 $pid 2>/dev/null; then
            echo "!!!!!!!!!!!!!!!!!!!!!!!!!!!!!!!!!!!!!!!!!!!!!!!!!!!!!!!!!!!!!!!!!!!!!!!!" >&2
            echo "ERROR: A worker process (PID $pid) died immediately after launch." >&2
            echo "This almost certainly means the 'ray start' command on the worker node failed." >&2
            echo "Check slurm-<jobid>.err for errors from the worker node." >&2
            echo "The most likely cause is a network issue preventing the worker from reaching the head." >&2
            echo "!!!!!!!!!!!!!!!!!!!!!!!!!!!!!!!!!!!!!!!!!!!!!!!!!!!!!!!!!!!!!!!!!!!!!!!!" >&2
            exit 1
        fi
    done
    echo "✓ All worker processes are running. Now checking for Ray registration..."

    expected_nodes=${{SLURM_JOB_NUM_NODES:-1}}
    echo "Waiting for all $expected_nodes nodes to register..."
    for i in {{1..36}}; do
        # This is the robust way: capture output first, then grep it.
        # This prevents grep's non-zero exit code from triggering 'set -e'.
        status_output=$(ray status 2>/dev/null || echo "ray status failed")
        live_nodes=$(echo "$status_output" | grep -c "node_")

        if [[ "$live_nodes" -ge "$expected_nodes" ]]; then
            echo "✓ Success! $live_nodes of $expected_nodes nodes are active."
            break
        fi
        echo "-> Waiting: $live_nodes of $expected_nodes nodes active. Retrying in 5s..."
        sleep 5
        if [[ $i -eq 36 ]]; then
            echo "ERROR: Cluster did not come up within 3 minutes." >&2
            echo "$status_output" >&2
            exit 1
        fi
    done

    # ===== 7. Run Payload =====
    echo "Executing user payload..."
    export RAY_NODE_IP_ADDRESS="$head_addr"
    {shlex.quote(python_executable)} {shlex.quote(payload_path)}
    """

        # --- Main sbatch payload (unchanged) ---
        main_sbatch_payload = f"""
    nodes=$(scontrol show hostnames "$SLURM_JOB_NODELIST")
    nodes_array=($nodes)
    head_node="${{nodes_array[0]}}"
    echo "Designated head node: $head_node"
    srun --nodes=1 --ntasks=1 -w "$head_node" {working_dir}/ray_driver.sh "{activation_script}"
    """
        auxiliary_scripts = {"ray_driver.sh": ray_driver_script, "ray_worker.sh": ray_worker_script}

        if allocation_context:
            raise NotImplementedError("This architecture is for standalone sbatch jobs")

        return main_sbatch_payload, auxiliary_scripts<|MERGE_RESOLUTION|>--- conflicted
+++ resolved
@@ -49,7 +49,6 @@
     worker_startup_delay: int = Field(
         default=1, description="Seconds between worker starts"
     )
-<<<<<<< HEAD
     
     use_head_ip: bool = Field(default=True, description="Use node IP instead of hostname for Ray head.")
     dashboard_host: str = Field(default="0.0.0.0", description="Bind host for Ray dashboard (e.g., 0.0.0.0 or 127.0.0.1).")
@@ -58,12 +57,6 @@
     include_head_as_worker: bool = Field(default=False, description="If True, also start a worker on the head via srun.")
     match_head_by_shortname: bool = Field(default=True, description="Exclude head by shortname (True) or FQDN (False).")
 
-    srun_cpu_bind: str = Field(default="none", description="Value for --cpu-bind; '' to omit.")
-    srun_exclusive: bool = Field(default=True, description="Use --exclusive for worker srun.")
-    srun_ntasks_per_node: int = Field(default=1, description="--ntasks-per-node for worker srun.")
-    srun_hint: Optional[str] = Field(default=None, description="--hint value (e.g., 'nomultithread').")
-    srun_extra_args: List[str] = Field(default_factory=list, description="Any extra srun flags for workers.")
-=======
     worker_cpu_bind: Optional[str] = Field(
         default=None,
         description=(
@@ -71,7 +64,10 @@
             "Leave unset to inherit Slurm defaults."
         ),
     )
->>>>>>> 7114b127
+    srun_exclusive: bool = Field(default=True, description="Use --exclusive for worker srun.")
+    srun_ntasks_per_node: int = Field(default=1, description="--ntasks-per-node for worker srun.")
+    srun_hint: Optional[str] = Field(default=None, description="--hint value (e.g., 'nomultithread').")
+    srun_extra_args: List[str] = Field(default_factory=list, description="Any extra srun flags for workers.")
 
     def prepare_execution(
         self,
@@ -286,8 +282,8 @@
         srun_flags = ["--nodes=1", "--ntasks=1", f"--ntasks-per-node={self.srun_ntasks_per_node}"]
         if self.srun_exclusive:
             srun_flags.append("--exclusive")
-        if self.srun_cpu_bind:
-            srun_flags.append(f"--cpu-bind={self.srun_cpu_bind}")
+        if self.cpu_bind_option:
+            srun_flags.append(f"--cpu-bind={self.cpu_bind_option}")
         if self.srun_hint:
             srun_flags.append(f"--hint={self.srun_hint}")
         if self.srun_extra_args:
@@ -413,14 +409,8 @@
     # ===== 4 Launch workers =====
     for node_i in "${{worker_nodes[@]}}"; do
         echo "Launching worker on $node_i..."
-<<<<<<< HEAD
         srun {srun_flags_str} -w "$node_i" \\
             {working_dir}/ray_worker.sh "$activation_script" "$ip_head" "$redis_password" & WORKER_PIDS+=($!)
-=======
-        srun {cpu_bind_option}--nodes=1 --ntasks=1 -w "$node_i" \\
-            {working_dir}/ray_worker.sh "$activation_script" "$ip_head" "$redis_password" &
-        WORKER_PIDS+=($!)
->>>>>>> 7114b127
         sleep {self.worker_startup_delay}
     done
 
