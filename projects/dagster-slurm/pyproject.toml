--- conflicted
+++ resolved
@@ -1,10 +1,6 @@
 [project]
 name = "dagster-slurm"
-<<<<<<< HEAD
-version = "1.2.0-rc.3"
-=======
 version = "1.3.1"
->>>>>>> bb994668
 description = "dagster integration with slurm"
 readme = "README.md"
 authors = [{ name = "geoheil", email = "georg.heiler@ascii.ac.at" }]
@@ -34,7 +30,6 @@
 
 [build-system]
 requires = ["uv_build>=0.8.8,<0.9"]
-<<<<<<< HEAD
 build-backend = "uv_build"
 
 [tool.pixi.workspace]
@@ -60,7 +55,4 @@
 
 [tool.pixi.package.build]
 backend = { name = "pixi-build-python", version = "*" }
-channels = ["https://prefix.dev/conda-forge"]
-=======
-build-backend = "uv_build"
->>>>>>> bb994668
+channels = ["https://prefix.dev/conda-forge"]