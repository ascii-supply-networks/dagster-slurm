--- conflicted
+++ resolved
@@ -63,11 +63,7 @@
 
 [tool.pixi.feature.my-infrastructure.dependencies]
 [tool.pixi.feature.my-infrastructure.pypi-dependencies]
-<<<<<<< HEAD
 dagster-slurm-example = { path = "./projects/dagster-slurm-example", editable = true }
-=======
-# dagster-slurm-example = { path = "./projects/dagster-slurm-example", editable = true }
->>>>>>> 780be92c
 dagster-ray = ">=0.0.20,<1"
 
 [tool.pixi.feature.submission.dependencies]
@@ -85,21 +81,12 @@
 
 [tool.pixi.feature.cluster-dev.pypi-dependencies]
 dagster-slurm = { path = "../projects/dagster-slurm", editable = true }
-<<<<<<< HEAD
 dagster-slurm-ray = { path = "../projects/dagster-slurm-ray", editable = true }
 dagster-slurm-spark = { path = "../projects/dagster-slurm-spark", editable = true }
 dagster-slurm-example-shared = { path = "./projects/dagster-slurm-example-shared", editable = true }
 [tool.pixi.feature.cluster-prod.pypi-dependencies]
 # eventually use released version
 # build from pixi/uv build and inject during packaging process
-=======
-# dagster-slurm-example-shared = { path = "./projects/dagster-slurm-example-shared", editable = true }
-[tool.pixi.feature.cluster-prod.pypi-dependencies]
-# eventually use released version
-# dagster-slurm = ">=0.0.1,<1"
-# build from pixi build and injected in packaging process
-# dagster-slurm-example-shared
->>>>>>> 780be92c
 
 [tool.pixi.feature.secops.dependencies]
 go-sops = "~=3.10.2"
@@ -129,7 +116,6 @@
 cmd = "pixi build -o dist"
 cwd = "./projects/dagster-slurm-example-shared"
 
-<<<<<<< HEAD
 [tool.pixi.tasks.build-integrations]
 cmd = "pixi run -e build --frozen build-lib"
 cwd = "../projects"
@@ -144,16 +130,6 @@
 
 [tool.pixi.tasks.pack-aarch]
 cmd = "pixi run -e opstooling --frozen pixi-pack --environment packaged-cluster --platform linux-aarch64  --inject projects/dagster-slurm-example-shared/dist/dagster_slurm_example_shared-*.conda --inject ../dist/dagster_slurm-*-py3-none-any.whl pyproject.toml"
-=======
-[tool.pixi.tasks.pack]
-# --ignore-pypi-non-wheel
-cmd = "pixi run -e opstooling --locked pixi-pack --environment packaged-cluster --platform linux-64  --inject projects/dagster-slurm-example-shared/dist/dagster_slurm_example_shared-*.conda pyproject.toml"
-description = "Pack dev environment"
-depends-on = ["build-shared-libarary"]
-
-[tool.pixi.tasks.pack-aarch]
-cmd = "pixi run -e opstooling --locked pixi-pack --environment packaged-cluster --platform linux-aarch64  --inject projects/dagster-slurm-example-shared/dist/dagster_slurm_example_shared-*.conda pyproject.toml"
->>>>>>> 780be92c
 description = "Pack dev environment for aarch"
 depends-on = ["build-shared-libarary"]
 
@@ -171,10 +147,12 @@
 
 [tool.pixi.tasks.fmt]
 cmd = "pixi run -e ci-basics --frozen ruff format ./projects && ruff check --fix ./projects && yamllint -c yamllintconfig.yaml projects && taplo fmt"
+cmd = "pixi run -e ci-basics --frozen ruff format ./projects && ruff check --fix ./projects && yamllint -c yamllintconfig.yaml projects && taplo fmt"
 description = "Format python files"
 env = { RUST_LOG = "warn" }
 
 [tool.pixi.tasks.lint]
+cmd = "ruff check ./projects && yamllint -c yamllintconfig.yaml ./projects && taplo check && pyrefly check projects --project-excludes projects/dagster-slurm-example-shared/.pixi"
 cmd = "ruff check ./projects && yamllint -c yamllintconfig.yaml ./projects && taplo check && pyrefly check projects --project-excludes projects/dagster-slurm-example-shared/.pixi"
 description = "Validate formatting and type check python files"
 
@@ -218,6 +196,8 @@
 
 [tool.pytest.ini_options]
 filterwarnings = [
+  "ignore::dagster._utils.warnings.BetaWarning",
+  "ignore::dagster._utils.warnings.PreviewWarning",
   "ignore::dagster._utils.warnings.BetaWarning",
   "ignore::dagster._utils.warnings.PreviewWarning",
 ]
@@ -241,4 +221,20 @@
   "projects/dagster-slurm-example",
   "projects/dagster-slurm-example-shared",
 ]
+project-includes = [
+  "projects/dagster-slurm-example/dagster_slurm_example",
+  "projects/dagster-slurm-example-shared/dagster_slurm_example_shared",
+  "projects/dagster-slurm-example/dagster_slurm_example_tests",
+]
+project-excludes = [
+  "**/build/**",
+  "**/.ruff_cache/**",
+  "**/.pixi/**",
+  "**/dist/**",
+]
+
+search-path = [
+  "projects/dagster-slurm-example",
+  "projects/dagster-slurm-example-shared",
+]
 python-version = "3.12.11"