--- conflicted
+++ resolved
@@ -134,20 +134,12 @@
 
 [[package]]
 name = "dagster-slurm"
-<<<<<<< HEAD
-version = "1.2.0rc3"
-=======
 version = "1.3.1"
->>>>>>> bb994668
 source = { editable = "projects/dagster-slurm" }
 
 [[package]]
 name = "dagster-slurm-ray"
-<<<<<<< HEAD
-version = "1.2.0rc1"
-=======
 version = "1.3.1"
->>>>>>> bb994668
 source = { editable = "projects/dagster-slurm-ray" }
 dependencies = [
     { name = "dagster-slurm" },
@@ -158,11 +150,7 @@
 
 [[package]]
 name = "dagster-slurm-spark"
-<<<<<<< HEAD
-version = "1.2.0rc1"
-=======
 version = "1.3.1"
->>>>>>> bb994668
 source = { editable = "projects/dagster-slurm-spark" }
 dependencies = [
     { name = "dagster-slurm" },
@@ -173,11 +161,7 @@
 
 [[package]]
 name = "dagster-slurm-workspace"
-<<<<<<< HEAD
-version = "1.2.0rc3"
-=======
 version = "1.3.1"
->>>>>>> bb994668
 source = { virtual = "." }
 
 [package.dev-dependencies]
