[project]
name = "dagster-slurm-workspace"
<<<<<<< HEAD
version = "1.2.0-rc.3"
=======
version = "1.3.1"
>>>>>>> bb994668
description = "Workspace root - not published"
readme = "README.md"
authors = [{ name = "geoheil", email = "georg.heiler@ascii.ac.at" }]
requires-python = ">=3.12,<3.13"
dependencies = []

[tool.uv]
package = false

[tool.uv.workspace]
members = ["projects/*"]

[build-system]
requires = ["uv_build>=0.8.8,<0.9.0"]
build-backend = "uv_build"

[dependency-groups]
dev = [
  "yamllint>=1.35.1,<2",
  "taplo>=0.9.3,<0.10",
  "pytest>=8.3.4,<9",
  "pytest-mock>=3.14.0,<4",
  "pytest-cov~=6.0.0",
  "ruff>=0.12.8,<1",
  "pyrefly>=0.27.2,<1",
  "python-semantic-release~=10.3.1",
  "commitizen~=4.8.3",
]

[tool.pixi.project]
platforms = ["linux-64", "osx-arm64", "osx-64", "linux-aarch64", "win-64"]
channels = ["conda-forge"]

[tool.pixi.environments]
build = { features = ["build"], solve-group = "build" }

docs = { features = ["docs"], solve-group = "docs" }
<<<<<<< HEAD
explore = { features =["build", "explore"], solve-group = "explore"}
=======

>>>>>>> bb994668
[tool.pixi.feature.build.pypi-dependencies]
uv = ">=0.8.6"
build = ">=1.3.0"

<<<<<<< HEAD
[tool.pixi.feature.explore.dependencies]
ipykernel = "~=6.29"

[tool.pixi.feature.explore.pypi-dependencies]

=======
>>>>>>> bb994668
[tool.pixi.feature.docs]
channels = ["conda-forge", "https://prefix.dev/brads-forge"]
[tool.pixi.feature.docs.dependencies]
nodejs = "~=24.4.1"
bun = ">=1.2.19,<2"
sphinx = "~=8.2.3"
[tool.pixi.feature.docs.pypi-dependencies]
sphinx-rtd-theme = "~=3.0.2"
myst-parser = "~=4.0.1"
sphinx-markdown-builder = ">=0.6.8,<1"
dagster-slurm = { path = "./projects/dagster-slurm", editable = true }
dagster-slurm-ray = { path = "./projects/dagster-slurm-ray", editable = true }
dagster-slurm-spark = { path = "./projects/dagster-slurm-spark", editable = true }

[tool.pixi.feature.build.tasks]
clean-lib = { cmd = "uv clean", cwd = "projects/dagster-slurm" }
release = { cmd = "uv run semantic-release publish", description = "Make new release" }

fmt = { cmd = "uv run -- ruff format projects && uv run -- yamllint -c examples/yamllintconfig.yaml projects && uv run -- taplo fmt", description = "Format" }
lint = { cmd = "uv run -- ruff check projects && uv run -- yamllint -c examples/yamllintconfig.yaml projects && uv run -- taplo check && uv run -- pyrefly check projects", description = "Lint" }
test = { cmd = "uv run -- pytest projects", description = "Run all unit tests" }

[tool.pixi.feature.build.tasks.sync]
cmd = "uv sync --all-packages"
description = "uv sync"

[tool.pixi.feature.build.tasks.sync-lib-with-upgrade]
cmd = "uv sync --all-packages --upgrade"
description = "uv sync with upgrade"

[tool.pixi.feature.build.tasks.build-lib]
cmd = "uv build --all-packages"
cwd = "projects"
depends-on = ["clean-lib"]
description = "Cleanly build the library"

[tool.pixi.feature.build.tasks.publish-lib]
cmd = "uv publish --token $PYPI_TOKEN"
depends-on = ["build-lib"]
description = "Publish the library"

[tool.pixi.tasks.pre-commit-install]
cmd = "pre-commit install"
description = "install pre-commit hooks"

[tool.pixi.tasks.pre-commit-run]
cmd = "pre-commit run --all-files"
description = "run pre-commit on all files"

[tool.pixi.tasks.start]
cwd = "examples"
cmd = "pixi run -e dev --frozen start"
description = "Start example"

[tool.pixi.feature.docs.tasks.docs-install]
cmd = "bun install"
cwd = "docs"

[tool.pixi.feature.docs.tasks.slides-install]
cmd = "bun install"
cwd = "slides"

[tool.pixi.feature.docs.tasks.docs-build-python-api]
cmd = "bun run build:api"
cwd = "docs"
[tool.pixi.feature.docs.tasks.docs-serve]
cmd = "bun run start"
cwd = "docs"
depends-on = ["docs-install", "docs-build-python-api", "docs-collect-slides"]
description = "Serve docs locally"

[tool.pixi.feature.docs.tasks.docs-build]
cmd = "bun run build"
cwd = "docs"
depends-on = ["docs-install", "docs-build-python-api", "docs-collect-slides"]
description = "Build docs for serving"

[tool.pixi.feature.docs.tasks.slides]
cmd = "bun dev"
cwd = "slides"
depends-on = ["slides-install"]
description = "start slides server"

[tool.pixi.feature.docs.tasks.slides-export-pdf]
cmd = "bun run export"
cwd = "slides"
depends-on = ["slides-install"]
description = "expoert pdf"

[tool.pixi.feature.docs.tasks.slides-build]
cmd = "bun run build"
cwd = "slides"
depends-on = ["slides-install"]
description = "build static files"


[tool.pixi.feature.docs.tasks.slides-build-base]
cmd = "bun run build-base"
cwd = "slides"
depends-on = ["slides-install"]
description = "build static slides with base"


[tool.pixi.feature.docs.tasks.docs-collect-slides]
cmd = "bash -lc 'set -euo pipefail; rm -rf docs/static/slides; cp -R slides/dist/. docs/static/slides'"
depends-on = ["slides-build-base"]
description = "Copy Slidev dist into Docusaurus static/"


[tool.commitizen]
name = "cz_conventional_commits"
version_provider = "pep621"
update_changelog_on_bump = false
tag_format = "v$version"

[tool.semantic_release]
version_toml = [
  "pyproject.toml:project.version",
  "projects/dagster-slurm/pyproject.toml:project.version",
<<<<<<< HEAD
=======
  "projects/dagster-slurm-ray/pyproject.toml:project.version",
  "projects/dagster-slurm-spark/pyproject.toml:project.version",
>>>>>>> bb994668
]
build_command = "pixi update dagster-slurm && uv sync --all-packages && pixi run -e build --frozen build-lib && git add pixi.lock uv.lock"

commit_message = "{version} [skip ci]\n\nAutomatically generated by python-semantic-release"

[tool.semantic_release.commit_parser_options]
parse_squash_commits = true

[tool.semantic_release.branches.main]
match = "(main)"

[[tool.uv.index]]
name = "testpypi"
url = "https://test.pypi.org/simple/"
publish-url = "https://test.pypi.org/legacy/"
explicit = true<|MERGE_RESOLUTION|>--- conflicted
+++ resolved
@@ -1,10 +1,6 @@
 [project]
 name = "dagster-slurm-workspace"
-<<<<<<< HEAD
-version = "1.2.0-rc.3"
-=======
 version = "1.3.1"
->>>>>>> bb994668
 description = "Workspace root - not published"
 readme = "README.md"
 authors = [{ name = "geoheil", email = "georg.heiler@ascii.ac.at" }]
@@ -42,23 +38,11 @@
 build = { features = ["build"], solve-group = "build" }
 
 docs = { features = ["docs"], solve-group = "docs" }
-<<<<<<< HEAD
-explore = { features =["build", "explore"], solve-group = "explore"}
-=======
 
->>>>>>> bb994668
 [tool.pixi.feature.build.pypi-dependencies]
 uv = ">=0.8.6"
 build = ">=1.3.0"
 
-<<<<<<< HEAD
-[tool.pixi.feature.explore.dependencies]
-ipykernel = "~=6.29"
-
-[tool.pixi.feature.explore.pypi-dependencies]
-
-=======
->>>>>>> bb994668
 [tool.pixi.feature.docs]
 channels = ["conda-forge", "https://prefix.dev/brads-forge"]
 [tool.pixi.feature.docs.dependencies]
@@ -178,11 +162,8 @@
 version_toml = [
   "pyproject.toml:project.version",
   "projects/dagster-slurm/pyproject.toml:project.version",
-<<<<<<< HEAD
-=======
   "projects/dagster-slurm-ray/pyproject.toml:project.version",
   "projects/dagster-slurm-spark/pyproject.toml:project.version",
->>>>>>> bb994668
 ]
 build_command = "pixi update dagster-slurm && uv sync --all-packages && pixi run -e build --frozen build-lib && git add pixi.lock uv.lock"
 
