--- conflicted
+++ resolved
@@ -2295,13 +2295,8 @@
   - flaky ; extra == 'test'
 - pypi: ./projects/dagster-slurm
   name: dagster-slurm
-<<<<<<< HEAD
-  version: 1.3.1
-  sha256: 8bb221639389ceb7f2c8dd6cdd194ca253750a71795d9e2e51ec42d81070ed12
-=======
   version: 1.4.0
   sha256: 523ffda2bd27db51bab3f21dc781dac8435c3cc354a19a19bac0eefb1830d1cd
->>>>>>> 014cbb1e
   requires_dist:
   - dagster>=1.11.7
   - dagster-pipes>=1.11.7
