version: 6
environments:
  build:
    channels:
    - url: https://conda.anaconda.org/conda-forge/
    indexes:
    - https://pypi.org/simple
    packages:
      linux-64:
      - conda: https://conda.anaconda.org/conda-forge/linux-64/_libgcc_mutex-0.1-conda_forge.tar.bz2
      - conda: https://conda.anaconda.org/conda-forge/linux-64/_openmp_mutex-4.5-2_gnu.tar.bz2
      - conda: https://conda.anaconda.org/conda-forge/linux-64/bzip2-1.0.8-h4bc722e_7.conda
      - conda: https://conda.anaconda.org/conda-forge/noarch/ca-certificates-2025.8.3-hbd8a1cb_0.conda
      - conda: https://conda.anaconda.org/conda-forge/linux-64/ld_impl_linux-64-2.44-h1423503_1.conda
      - conda: https://conda.anaconda.org/conda-forge/linux-64/libexpat-2.7.1-hecca717_0.conda
      - conda: https://conda.anaconda.org/conda-forge/linux-64/libffi-3.4.6-h2dba641_1.conda
      - conda: https://conda.anaconda.org/conda-forge/linux-64/libgcc-15.1.0-h767d61c_4.conda
      - conda: https://conda.anaconda.org/conda-forge/linux-64/libgcc-ng-15.1.0-h69a702a_4.conda
      - conda: https://conda.anaconda.org/conda-forge/linux-64/libgomp-15.1.0-h767d61c_4.conda
      - conda: https://conda.anaconda.org/conda-forge/linux-64/liblzma-5.8.1-hb9d3cd8_2.conda
      - conda: https://conda.anaconda.org/conda-forge/linux-64/libnsl-2.0.1-hb9d3cd8_1.conda
      - conda: https://conda.anaconda.org/conda-forge/linux-64/libsqlite-3.50.4-h0c1763c_0.conda
      - conda: https://conda.anaconda.org/conda-forge/linux-64/libuuid-2.38.1-h0b41bf4_0.conda
      - conda: https://conda.anaconda.org/conda-forge/linux-64/libxcrypt-4.4.36-hd590300_1.conda
      - conda: https://conda.anaconda.org/conda-forge/linux-64/libzlib-1.3.1-hb9d3cd8_2.conda
      - conda: https://conda.anaconda.org/conda-forge/linux-64/ncurses-6.5-h2d0b736_3.conda
      - conda: https://conda.anaconda.org/conda-forge/linux-64/openssl-3.5.2-h26f9b46_0.conda
      - conda: https://conda.anaconda.org/conda-forge/linux-64/python-3.12.11-h9e4cc4f_0_cpython.conda
      - conda: https://conda.anaconda.org/conda-forge/linux-64/readline-8.2-h8c095d6_2.conda
      - conda: https://conda.anaconda.org/conda-forge/linux-64/tk-8.6.13-noxft_hd72426e_102.conda
      - conda: https://conda.anaconda.org/conda-forge/noarch/tzdata-2025b-h78e105d_0.conda
      - pypi: https://files.pythonhosted.org/packages/cb/8c/2b30c12155ad8de0cf641d76a8b396a16d2c36bc6d50b621a62b7c4567c1/build-1.3.0-py3-none-any.whl
      - pypi: https://files.pythonhosted.org/packages/20/12/38679034af332785aac8774540895e234f4d07f7545804097de4b666afd8/packaging-25.0-py3-none-any.whl
      - pypi: https://files.pythonhosted.org/packages/bd/24/12818598c362d7f300f18e74db45963dbcb85150324092410c8b49405e42/pyproject_hooks-1.2.0-py3-none-any.whl
      - pypi: https://files.pythonhosted.org/packages/ed/6c/b86f5f2f5aeebb0028034ea180399af23c8cbc42748bba0672c9cabdde38/uv-0.8.14-py3-none-manylinux_2_17_x86_64.manylinux2014_x86_64.whl
      linux-aarch64:
      - conda: https://conda.anaconda.org/conda-forge/linux-aarch64/_openmp_mutex-4.5-2_gnu.tar.bz2
      - conda: https://conda.anaconda.org/conda-forge/linux-aarch64/bzip2-1.0.8-h68df207_7.conda
      - conda: https://conda.anaconda.org/conda-forge/noarch/ca-certificates-2025.8.3-hbd8a1cb_0.conda
      - conda: https://conda.anaconda.org/conda-forge/linux-aarch64/ld_impl_linux-aarch64-2.44-h5e2c951_1.conda
      - conda: https://conda.anaconda.org/conda-forge/linux-aarch64/libexpat-2.7.1-hfae3067_0.conda
      - conda: https://conda.anaconda.org/conda-forge/linux-aarch64/libffi-3.4.6-he21f813_1.conda
      - conda: https://conda.anaconda.org/conda-forge/linux-aarch64/libgcc-15.1.0-he277a41_4.conda
      - conda: https://conda.anaconda.org/conda-forge/linux-aarch64/libgcc-ng-15.1.0-he9431aa_4.conda
      - conda: https://conda.anaconda.org/conda-forge/linux-aarch64/libgomp-15.1.0-he277a41_4.conda
      - conda: https://conda.anaconda.org/conda-forge/linux-aarch64/liblzma-5.8.1-h86ecc28_2.conda
      - conda: https://conda.anaconda.org/conda-forge/linux-aarch64/libnsl-2.0.1-h86ecc28_1.conda
      - conda: https://conda.anaconda.org/conda-forge/linux-aarch64/libsqlite-3.50.4-h022381a_0.conda
      - conda: https://conda.anaconda.org/conda-forge/linux-aarch64/libuuid-2.38.1-hb4cce97_0.conda
      - conda: https://conda.anaconda.org/conda-forge/linux-aarch64/libxcrypt-4.4.36-h31becfc_1.conda
      - conda: https://conda.anaconda.org/conda-forge/linux-aarch64/libzlib-1.3.1-h86ecc28_2.conda
      - conda: https://conda.anaconda.org/conda-forge/linux-aarch64/ncurses-6.5-ha32ae93_3.conda
      - conda: https://conda.anaconda.org/conda-forge/linux-aarch64/openssl-3.5.2-h8e36d6e_0.conda
      - conda: https://conda.anaconda.org/conda-forge/linux-aarch64/python-3.12.11-h1683364_0_cpython.conda
      - conda: https://conda.anaconda.org/conda-forge/linux-aarch64/readline-8.2-h8382b9d_2.conda
      - conda: https://conda.anaconda.org/conda-forge/linux-aarch64/tk-8.6.13-noxft_h5688188_102.conda
      - conda: https://conda.anaconda.org/conda-forge/noarch/tzdata-2025b-h78e105d_0.conda
      - pypi: https://files.pythonhosted.org/packages/cb/8c/2b30c12155ad8de0cf641d76a8b396a16d2c36bc6d50b621a62b7c4567c1/build-1.3.0-py3-none-any.whl
      - pypi: https://files.pythonhosted.org/packages/20/12/38679034af332785aac8774540895e234f4d07f7545804097de4b666afd8/packaging-25.0-py3-none-any.whl
      - pypi: https://files.pythonhosted.org/packages/bd/24/12818598c362d7f300f18e74db45963dbcb85150324092410c8b49405e42/pyproject_hooks-1.2.0-py3-none-any.whl
      - pypi: https://files.pythonhosted.org/packages/b4/04/7b019c63d26d296bf6dfd8ad9b86e51f84b2ec7f37d68f8b93138a3fa404/uv-0.8.14-py3-none-manylinux_2_28_aarch64.whl
      osx-64:
      - conda: https://conda.anaconda.org/conda-forge/osx-64/bzip2-1.0.8-hfdf4475_7.conda
      - conda: https://conda.anaconda.org/conda-forge/noarch/ca-certificates-2025.8.3-hbd8a1cb_0.conda
      - conda: https://conda.anaconda.org/conda-forge/osx-64/libexpat-2.7.1-h21dd04a_0.conda
      - conda: https://conda.anaconda.org/conda-forge/osx-64/libffi-3.4.6-h281671d_1.conda
      - conda: https://conda.anaconda.org/conda-forge/osx-64/liblzma-5.8.1-hd471939_2.conda
      - conda: https://conda.anaconda.org/conda-forge/osx-64/libsqlite-3.50.4-h39a8b3b_0.conda
      - conda: https://conda.anaconda.org/conda-forge/osx-64/libzlib-1.3.1-hd23fc13_2.conda
      - conda: https://conda.anaconda.org/conda-forge/osx-64/ncurses-6.5-h0622a9a_3.conda
      - conda: https://conda.anaconda.org/conda-forge/osx-64/openssl-3.5.2-h6e31bce_0.conda
      - conda: https://conda.anaconda.org/conda-forge/osx-64/python-3.12.11-h9ccd52b_0_cpython.conda
      - conda: https://conda.anaconda.org/conda-forge/osx-64/readline-8.2-h7cca4af_2.conda
      - conda: https://conda.anaconda.org/conda-forge/osx-64/tk-8.6.13-hf689a15_2.conda
      - conda: https://conda.anaconda.org/conda-forge/noarch/tzdata-2025b-h78e105d_0.conda
      - pypi: https://files.pythonhosted.org/packages/cb/8c/2b30c12155ad8de0cf641d76a8b396a16d2c36bc6d50b621a62b7c4567c1/build-1.3.0-py3-none-any.whl
      - pypi: https://files.pythonhosted.org/packages/20/12/38679034af332785aac8774540895e234f4d07f7545804097de4b666afd8/packaging-25.0-py3-none-any.whl
      - pypi: https://files.pythonhosted.org/packages/bd/24/12818598c362d7f300f18e74db45963dbcb85150324092410c8b49405e42/pyproject_hooks-1.2.0-py3-none-any.whl
      - pypi: https://files.pythonhosted.org/packages/61/de/e8d3c1669edb70ae165ad6c06598ff237ddbc1dc743cc590a2c30c245b93/uv-0.8.14-py3-none-macosx_10_12_x86_64.whl
      osx-arm64:
      - conda: https://conda.anaconda.org/conda-forge/osx-arm64/bzip2-1.0.8-h99b78c6_7.conda
      - conda: https://conda.anaconda.org/conda-forge/noarch/ca-certificates-2025.8.3-hbd8a1cb_0.conda
      - conda: https://conda.anaconda.org/conda-forge/osx-arm64/icu-75.1-hfee45f7_0.conda
      - conda: https://conda.anaconda.org/conda-forge/osx-arm64/libexpat-2.7.1-hec049ff_0.conda
      - conda: https://conda.anaconda.org/conda-forge/osx-arm64/libffi-3.4.6-h1da3d7d_1.conda
      - conda: https://conda.anaconda.org/conda-forge/osx-arm64/liblzma-5.8.1-h39f12f2_2.conda
      - conda: https://conda.anaconda.org/conda-forge/osx-arm64/libsqlite-3.50.4-h4237e3c_0.conda
      - conda: https://conda.anaconda.org/conda-forge/osx-arm64/libzlib-1.3.1-h8359307_2.conda
      - conda: https://conda.anaconda.org/conda-forge/osx-arm64/ncurses-6.5-h5e97a16_3.conda
      - conda: https://conda.anaconda.org/conda-forge/osx-arm64/openssl-3.5.2-he92f556_0.conda
      - conda: https://conda.anaconda.org/conda-forge/osx-arm64/python-3.12.11-hc22306f_0_cpython.conda
      - conda: https://conda.anaconda.org/conda-forge/osx-arm64/readline-8.2-h1d1bf99_2.conda
      - conda: https://conda.anaconda.org/conda-forge/osx-arm64/tk-8.6.13-h892fb3f_2.conda
      - conda: https://conda.anaconda.org/conda-forge/noarch/tzdata-2025b-h78e105d_0.conda
      - pypi: https://files.pythonhosted.org/packages/cb/8c/2b30c12155ad8de0cf641d76a8b396a16d2c36bc6d50b621a62b7c4567c1/build-1.3.0-py3-none-any.whl
      - pypi: https://files.pythonhosted.org/packages/20/12/38679034af332785aac8774540895e234f4d07f7545804097de4b666afd8/packaging-25.0-py3-none-any.whl
      - pypi: https://files.pythonhosted.org/packages/bd/24/12818598c362d7f300f18e74db45963dbcb85150324092410c8b49405e42/pyproject_hooks-1.2.0-py3-none-any.whl
      - pypi: https://files.pythonhosted.org/packages/dc/61/9e4c3382f79cef69229f4f301ce1b391121f5a9d1015dd82487e08f0d718/uv-0.8.14-py3-none-macosx_11_0_arm64.whl
      win-64:
      - conda: https://conda.anaconda.org/conda-forge/win-64/bzip2-1.0.8-h2466b09_7.conda
      - conda: https://conda.anaconda.org/conda-forge/noarch/ca-certificates-2025.8.3-h4c7d964_0.conda
      - conda: https://conda.anaconda.org/conda-forge/win-64/libexpat-2.7.1-hac47afa_0.conda
      - conda: https://conda.anaconda.org/conda-forge/win-64/libffi-3.4.6-h537db12_1.conda
      - conda: https://conda.anaconda.org/conda-forge/win-64/liblzma-5.8.1-h2466b09_2.conda
      - conda: https://conda.anaconda.org/conda-forge/win-64/libsqlite-3.50.4-hf5d6505_0.conda
      - conda: https://conda.anaconda.org/conda-forge/win-64/libzlib-1.3.1-h2466b09_2.conda
      - conda: https://conda.anaconda.org/conda-forge/win-64/openssl-3.5.2-h725018a_0.conda
      - conda: https://conda.anaconda.org/conda-forge/win-64/python-3.12.11-h3f84c4b_0_cpython.conda
      - conda: https://conda.anaconda.org/conda-forge/win-64/tk-8.6.13-h2c6b04d_2.conda
      - conda: https://conda.anaconda.org/conda-forge/noarch/tzdata-2025b-h78e105d_0.conda
      - conda: https://conda.anaconda.org/conda-forge/win-64/ucrt-10.0.26100.0-h57928b3_0.conda
      - conda: https://conda.anaconda.org/conda-forge/win-64/vc-14.3-h41ae7f8_31.conda
      - conda: https://conda.anaconda.org/conda-forge/win-64/vc14_runtime-14.44.35208-h818238b_31.conda
      - conda: https://conda.anaconda.org/conda-forge/win-64/vcomp14-14.44.35208-h818238b_31.conda
      - pypi: https://files.pythonhosted.org/packages/cb/8c/2b30c12155ad8de0cf641d76a8b396a16d2c36bc6d50b621a62b7c4567c1/build-1.3.0-py3-none-any.whl
      - pypi: https://files.pythonhosted.org/packages/d1/d6/3965ed04c63042e047cb6a3e6ed1a63a35087b6a609aa3a15ed8ac56c221/colorama-0.4.6-py2.py3-none-any.whl
      - pypi: https://files.pythonhosted.org/packages/20/12/38679034af332785aac8774540895e234f4d07f7545804097de4b666afd8/packaging-25.0-py3-none-any.whl
      - pypi: https://files.pythonhosted.org/packages/bd/24/12818598c362d7f300f18e74db45963dbcb85150324092410c8b49405e42/pyproject_hooks-1.2.0-py3-none-any.whl
      - pypi: https://files.pythonhosted.org/packages/45/5e/9bf7004bd53e9279265d73a131fe2a6c7d74c1125c53e805b5e9f4047f37/uv-0.8.14-py3-none-win_amd64.whl
  default:
    channels:
    - url: https://conda.anaconda.org/conda-forge/
    packages:
      linux-64:
      - conda: https://conda.anaconda.org/conda-forge/linux-64/_libgcc_mutex-0.1-conda_forge.tar.bz2
      - conda: https://conda.anaconda.org/conda-forge/linux-64/_openmp_mutex-4.5-2_gnu.tar.bz2
      - conda: https://conda.anaconda.org/conda-forge/linux-64/bzip2-1.0.8-h4bc722e_7.conda
      - conda: https://conda.anaconda.org/conda-forge/noarch/ca-certificates-2025.8.3-hbd8a1cb_0.conda
      - conda: https://conda.anaconda.org/conda-forge/linux-64/ld_impl_linux-64-2.44-h1423503_1.conda
      - conda: https://conda.anaconda.org/conda-forge/linux-64/libexpat-2.7.1-hecca717_0.conda
      - conda: https://conda.anaconda.org/conda-forge/linux-64/libffi-3.4.6-h2dba641_1.conda
      - conda: https://conda.anaconda.org/conda-forge/linux-64/libgcc-15.1.0-h767d61c_4.conda
      - conda: https://conda.anaconda.org/conda-forge/linux-64/libgcc-ng-15.1.0-h69a702a_4.conda
      - conda: https://conda.anaconda.org/conda-forge/linux-64/libgomp-15.1.0-h767d61c_4.conda
      - conda: https://conda.anaconda.org/conda-forge/linux-64/liblzma-5.8.1-hb9d3cd8_2.conda
      - conda: https://conda.anaconda.org/conda-forge/linux-64/libnsl-2.0.1-hb9d3cd8_1.conda
      - conda: https://conda.anaconda.org/conda-forge/linux-64/libsqlite-3.50.4-h0c1763c_0.conda
      - conda: https://conda.anaconda.org/conda-forge/linux-64/libuuid-2.38.1-h0b41bf4_0.conda
      - conda: https://conda.anaconda.org/conda-forge/linux-64/libxcrypt-4.4.36-hd590300_1.conda
      - conda: https://conda.anaconda.org/conda-forge/linux-64/libzlib-1.3.1-hb9d3cd8_2.conda
      - conda: https://conda.anaconda.org/conda-forge/linux-64/ncurses-6.5-h2d0b736_3.conda
      - conda: https://conda.anaconda.org/conda-forge/linux-64/openssl-3.5.2-h26f9b46_0.conda
      - conda: https://conda.anaconda.org/conda-forge/linux-64/python-3.12.11-h9e4cc4f_0_cpython.conda
      - conda: https://conda.anaconda.org/conda-forge/linux-64/readline-8.2-h8c095d6_2.conda
      - conda: https://conda.anaconda.org/conda-forge/linux-64/tk-8.6.13-noxft_hd72426e_102.conda
      - conda: https://conda.anaconda.org/conda-forge/noarch/tzdata-2025b-h78e105d_0.conda
      linux-aarch64:
      - conda: https://conda.anaconda.org/conda-forge/linux-aarch64/_openmp_mutex-4.5-2_gnu.tar.bz2
      - conda: https://conda.anaconda.org/conda-forge/linux-aarch64/bzip2-1.0.8-h68df207_7.conda
      - conda: https://conda.anaconda.org/conda-forge/noarch/ca-certificates-2025.8.3-hbd8a1cb_0.conda
      - conda: https://conda.anaconda.org/conda-forge/linux-aarch64/ld_impl_linux-aarch64-2.44-h5e2c951_1.conda
      - conda: https://conda.anaconda.org/conda-forge/linux-aarch64/libexpat-2.7.1-hfae3067_0.conda
      - conda: https://conda.anaconda.org/conda-forge/linux-aarch64/libffi-3.4.6-he21f813_1.conda
      - conda: https://conda.anaconda.org/conda-forge/linux-aarch64/libgcc-15.1.0-he277a41_4.conda
      - conda: https://conda.anaconda.org/conda-forge/linux-aarch64/libgcc-ng-15.1.0-he9431aa_4.conda
      - conda: https://conda.anaconda.org/conda-forge/linux-aarch64/libgomp-15.1.0-he277a41_4.conda
      - conda: https://conda.anaconda.org/conda-forge/linux-aarch64/liblzma-5.8.1-h86ecc28_2.conda
      - conda: https://conda.anaconda.org/conda-forge/linux-aarch64/libnsl-2.0.1-h86ecc28_1.conda
      - conda: https://conda.anaconda.org/conda-forge/linux-aarch64/libsqlite-3.50.4-h022381a_0.conda
      - conda: https://conda.anaconda.org/conda-forge/linux-aarch64/libuuid-2.38.1-hb4cce97_0.conda
      - conda: https://conda.anaconda.org/conda-forge/linux-aarch64/libxcrypt-4.4.36-h31becfc_1.conda
      - conda: https://conda.anaconda.org/conda-forge/linux-aarch64/libzlib-1.3.1-h86ecc28_2.conda
      - conda: https://conda.anaconda.org/conda-forge/linux-aarch64/ncurses-6.5-ha32ae93_3.conda
      - conda: https://conda.anaconda.org/conda-forge/linux-aarch64/openssl-3.5.2-h8e36d6e_0.conda
      - conda: https://conda.anaconda.org/conda-forge/linux-aarch64/python-3.12.11-h1683364_0_cpython.conda
      - conda: https://conda.anaconda.org/conda-forge/linux-aarch64/readline-8.2-h8382b9d_2.conda
      - conda: https://conda.anaconda.org/conda-forge/linux-aarch64/tk-8.6.13-noxft_h5688188_102.conda
      - conda: https://conda.anaconda.org/conda-forge/noarch/tzdata-2025b-h78e105d_0.conda
      osx-64:
      - conda: https://conda.anaconda.org/conda-forge/osx-64/bzip2-1.0.8-hfdf4475_7.conda
      - conda: https://conda.anaconda.org/conda-forge/noarch/ca-certificates-2025.8.3-hbd8a1cb_0.conda
      - conda: https://conda.anaconda.org/conda-forge/osx-64/libexpat-2.7.1-h21dd04a_0.conda
      - conda: https://conda.anaconda.org/conda-forge/osx-64/libffi-3.4.6-h281671d_1.conda
      - conda: https://conda.anaconda.org/conda-forge/osx-64/liblzma-5.8.1-hd471939_2.conda
      - conda: https://conda.anaconda.org/conda-forge/osx-64/libsqlite-3.50.4-h39a8b3b_0.conda
      - conda: https://conda.anaconda.org/conda-forge/osx-64/libzlib-1.3.1-hd23fc13_2.conda
      - conda: https://conda.anaconda.org/conda-forge/osx-64/ncurses-6.5-h0622a9a_3.conda
      - conda: https://conda.anaconda.org/conda-forge/osx-64/openssl-3.5.2-h6e31bce_0.conda
      - conda: https://conda.anaconda.org/conda-forge/osx-64/python-3.12.11-h9ccd52b_0_cpython.conda
      - conda: https://conda.anaconda.org/conda-forge/osx-64/readline-8.2-h7cca4af_2.conda
      - conda: https://conda.anaconda.org/conda-forge/osx-64/tk-8.6.13-hf689a15_2.conda
      - conda: https://conda.anaconda.org/conda-forge/noarch/tzdata-2025b-h78e105d_0.conda
      osx-arm64:
      - conda: https://conda.anaconda.org/conda-forge/osx-arm64/bzip2-1.0.8-h99b78c6_7.conda
      - conda: https://conda.anaconda.org/conda-forge/noarch/ca-certificates-2025.8.3-hbd8a1cb_0.conda
      - conda: https://conda.anaconda.org/conda-forge/osx-arm64/icu-75.1-hfee45f7_0.conda
      - conda: https://conda.anaconda.org/conda-forge/osx-arm64/libexpat-2.7.1-hec049ff_0.conda
      - conda: https://conda.anaconda.org/conda-forge/osx-arm64/libffi-3.4.6-h1da3d7d_1.conda
      - conda: https://conda.anaconda.org/conda-forge/osx-arm64/liblzma-5.8.1-h39f12f2_2.conda
      - conda: https://conda.anaconda.org/conda-forge/osx-arm64/libsqlite-3.50.4-h4237e3c_0.conda
      - conda: https://conda.anaconda.org/conda-forge/osx-arm64/libzlib-1.3.1-h8359307_2.conda
      - conda: https://conda.anaconda.org/conda-forge/osx-arm64/ncurses-6.5-h5e97a16_3.conda
      - conda: https://conda.anaconda.org/conda-forge/osx-arm64/openssl-3.5.2-he92f556_0.conda
      - conda: https://conda.anaconda.org/conda-forge/osx-arm64/python-3.12.11-hc22306f_0_cpython.conda
      - conda: https://conda.anaconda.org/conda-forge/osx-arm64/readline-8.2-h1d1bf99_2.conda
      - conda: https://conda.anaconda.org/conda-forge/osx-arm64/tk-8.6.13-h892fb3f_2.conda
      - conda: https://conda.anaconda.org/conda-forge/noarch/tzdata-2025b-h78e105d_0.conda
      win-64:
      - conda: https://conda.anaconda.org/conda-forge/win-64/bzip2-1.0.8-h2466b09_7.conda
      - conda: https://conda.anaconda.org/conda-forge/noarch/ca-certificates-2025.8.3-h4c7d964_0.conda
      - conda: https://conda.anaconda.org/conda-forge/win-64/libexpat-2.7.1-hac47afa_0.conda
      - conda: https://conda.anaconda.org/conda-forge/win-64/libffi-3.4.6-h537db12_1.conda
      - conda: https://conda.anaconda.org/conda-forge/win-64/liblzma-5.8.1-h2466b09_2.conda
      - conda: https://conda.anaconda.org/conda-forge/win-64/libsqlite-3.50.4-hf5d6505_0.conda
      - conda: https://conda.anaconda.org/conda-forge/win-64/libzlib-1.3.1-h2466b09_2.conda
      - conda: https://conda.anaconda.org/conda-forge/win-64/openssl-3.5.2-h725018a_0.conda
      - conda: https://conda.anaconda.org/conda-forge/win-64/python-3.12.11-h3f84c4b_0_cpython.conda
      - conda: https://conda.anaconda.org/conda-forge/win-64/tk-8.6.13-h2c6b04d_2.conda
      - conda: https://conda.anaconda.org/conda-forge/noarch/tzdata-2025b-h78e105d_0.conda
      - conda: https://conda.anaconda.org/conda-forge/win-64/ucrt-10.0.26100.0-h57928b3_0.conda
      - conda: https://conda.anaconda.org/conda-forge/win-64/vc-14.3-h41ae7f8_31.conda
      - conda: https://conda.anaconda.org/conda-forge/win-64/vc14_runtime-14.44.35208-h818238b_31.conda
      - conda: https://conda.anaconda.org/conda-forge/win-64/vcomp14-14.44.35208-h818238b_31.conda
  docs:
    channels:
    - url: https://conda.anaconda.org/conda-forge/
    - url: https://prefix.dev/brads-forge/
    indexes:
    - https://pypi.org/simple
    packages:
      linux-64:
      - conda: https://conda.anaconda.org/conda-forge/linux-64/_libgcc_mutex-0.1-conda_forge.tar.bz2
      - conda: https://conda.anaconda.org/conda-forge/linux-64/_openmp_mutex-4.5-2_gnu.tar.bz2
      - conda: https://conda.anaconda.org/conda-forge/noarch/alabaster-1.0.0-pyhd8ed1ab_1.conda
      - conda: https://conda.anaconda.org/conda-forge/noarch/babel-2.17.0-pyhd8ed1ab_0.conda
      - conda: https://conda.anaconda.org/conda-forge/linux-64/brotli-python-1.1.0-py312h1289d80_4.conda
      - conda: https://prefix.dev/brads-forge/linux-64/bun-1.2.21-h81b34b9_0.conda
      - conda: https://conda.anaconda.org/conda-forge/linux-64/bzip2-1.0.8-h4bc722e_7.conda
      - conda: https://conda.anaconda.org/conda-forge/noarch/ca-certificates-2025.8.3-hbd8a1cb_0.conda
      - conda: https://conda.anaconda.org/conda-forge/noarch/certifi-2025.8.3-pyhd8ed1ab_0.conda
      - conda: https://conda.anaconda.org/conda-forge/linux-64/cffi-1.17.1-py312h35888ee_1.conda
      - conda: https://conda.anaconda.org/conda-forge/noarch/charset-normalizer-3.4.3-pyhd8ed1ab_0.conda
      - conda: https://conda.anaconda.org/conda-forge/noarch/colorama-0.4.6-pyhd8ed1ab_1.conda
      - conda: https://conda.anaconda.org/conda-forge/noarch/docutils-0.21.2-pyhd8ed1ab_1.conda
      - conda: https://conda.anaconda.org/conda-forge/noarch/h2-4.3.0-pyhcf101f3_0.conda
      - conda: https://conda.anaconda.org/conda-forge/noarch/hpack-4.1.0-pyhd8ed1ab_0.conda
      - conda: https://conda.anaconda.org/conda-forge/noarch/hyperframe-6.1.0-pyhd8ed1ab_0.conda
      - conda: https://conda.anaconda.org/conda-forge/linux-64/icu-75.1-he02047a_0.conda
      - conda: https://conda.anaconda.org/conda-forge/noarch/idna-3.10-pyhd8ed1ab_1.conda
      - conda: https://conda.anaconda.org/conda-forge/noarch/imagesize-1.4.1-pyhd8ed1ab_0.tar.bz2
      - conda: https://conda.anaconda.org/conda-forge/noarch/jinja2-3.1.6-pyhd8ed1ab_0.conda
      - conda: https://conda.anaconda.org/conda-forge/linux-64/ld_impl_linux-64-2.44-h1423503_1.conda
      - conda: https://conda.anaconda.org/conda-forge/linux-64/libexpat-2.7.1-hecca717_0.conda
      - conda: https://conda.anaconda.org/conda-forge/linux-64/libffi-3.4.6-h2dba641_1.conda
      - conda: https://conda.anaconda.org/conda-forge/linux-64/libgcc-15.1.0-h767d61c_4.conda
      - conda: https://conda.anaconda.org/conda-forge/linux-64/libgcc-ng-15.1.0-h69a702a_4.conda
      - conda: https://conda.anaconda.org/conda-forge/linux-64/libgomp-15.1.0-h767d61c_4.conda
      - conda: https://conda.anaconda.org/conda-forge/linux-64/liblzma-5.8.1-hb9d3cd8_2.conda
      - conda: https://conda.anaconda.org/conda-forge/linux-64/libnsl-2.0.1-hb9d3cd8_1.conda
      - conda: https://conda.anaconda.org/conda-forge/linux-64/libsqlite-3.50.4-h0c1763c_0.conda
      - conda: https://conda.anaconda.org/conda-forge/linux-64/libstdcxx-15.1.0-h8f9b012_4.conda
      - conda: https://conda.anaconda.org/conda-forge/linux-64/libstdcxx-ng-15.1.0-h4852527_4.conda
      - conda: https://conda.anaconda.org/conda-forge/linux-64/libuuid-2.38.1-h0b41bf4_0.conda
      - conda: https://conda.anaconda.org/conda-forge/linux-64/libuv-1.51.0-hb03c661_1.conda
      - conda: https://conda.anaconda.org/conda-forge/linux-64/libxcrypt-4.4.36-hd590300_1.conda
      - conda: https://conda.anaconda.org/conda-forge/linux-64/libzlib-1.3.1-hb9d3cd8_2.conda
      - conda: https://conda.anaconda.org/conda-forge/linux-64/markupsafe-3.0.2-py312h178313f_1.conda
      - conda: https://conda.anaconda.org/conda-forge/linux-64/ncurses-6.5-h2d0b736_3.conda
      - conda: https://conda.anaconda.org/conda-forge/linux-64/nodejs-24.4.1-heeeca48_0.conda
      - conda: https://conda.anaconda.org/conda-forge/linux-64/openssl-3.5.2-h26f9b46_0.conda
      - conda: https://conda.anaconda.org/conda-forge/noarch/packaging-25.0-pyh29332c3_1.conda
      - conda: https://conda.anaconda.org/conda-forge/noarch/pycparser-2.22-pyh29332c3_1.conda
      - conda: https://conda.anaconda.org/conda-forge/noarch/pygments-2.19.2-pyhd8ed1ab_0.conda
      - conda: https://conda.anaconda.org/conda-forge/noarch/pysocks-1.7.1-pyha55dd90_7.conda
      - conda: https://conda.anaconda.org/conda-forge/linux-64/python-3.12.11-h9e4cc4f_0_cpython.conda
      - conda: https://conda.anaconda.org/conda-forge/noarch/python_abi-3.12-8_cp312.conda
      - conda: https://conda.anaconda.org/conda-forge/noarch/pytz-2025.2-pyhd8ed1ab_0.conda
      - conda: https://conda.anaconda.org/conda-forge/linux-64/readline-8.2-h8c095d6_2.conda
      - conda: https://conda.anaconda.org/conda-forge/noarch/requests-2.32.5-pyhd8ed1ab_0.conda
      - conda: https://conda.anaconda.org/conda-forge/noarch/roman-numerals-py-3.1.0-pyhd8ed1ab_0.conda
      - conda: https://conda.anaconda.org/conda-forge/noarch/snowballstemmer-3.0.1-pyhd8ed1ab_0.conda
      - conda: https://conda.anaconda.org/conda-forge/noarch/sphinx-8.2.3-pyhd8ed1ab_0.conda
      - conda: https://conda.anaconda.org/conda-forge/noarch/sphinxcontrib-applehelp-2.0.0-pyhd8ed1ab_1.conda
      - conda: https://conda.anaconda.org/conda-forge/noarch/sphinxcontrib-devhelp-2.0.0-pyhd8ed1ab_1.conda
      - conda: https://conda.anaconda.org/conda-forge/noarch/sphinxcontrib-htmlhelp-2.1.0-pyhd8ed1ab_1.conda
      - conda: https://conda.anaconda.org/conda-forge/noarch/sphinxcontrib-jsmath-1.0.1-pyhd8ed1ab_1.conda
      - conda: https://conda.anaconda.org/conda-forge/noarch/sphinxcontrib-qthelp-2.0.0-pyhd8ed1ab_1.conda
      - conda: https://conda.anaconda.org/conda-forge/noarch/sphinxcontrib-serializinghtml-1.1.10-pyhd8ed1ab_1.conda
      - conda: https://conda.anaconda.org/conda-forge/linux-64/tk-8.6.13-noxft_hd72426e_102.conda
      - conda: https://conda.anaconda.org/conda-forge/noarch/tzdata-2025b-h78e105d_0.conda
      - conda: https://conda.anaconda.org/conda-forge/noarch/urllib3-2.5.0-pyhd8ed1ab_0.conda
      - conda: https://conda.anaconda.org/conda-forge/linux-64/zstandard-0.24.0-py312h3fa7853_0.conda
      - conda: https://conda.anaconda.org/conda-forge/linux-64/zstd-1.5.7-hb8e6e7a_2.conda
      - pypi: https://files.pythonhosted.org/packages/42/d7/1ec15b46af6af88f19b8e5ffea08fa375d433c998b8a7639e76935c14f1f/markdown_it_py-3.0.0-py3-none-any.whl
      - pypi: https://files.pythonhosted.org/packages/fb/86/dd6e5db36df29e76c7a7699123569a4a18c1623ce68d826ed96c62643cae/mdit_py_plugins-0.5.0-py3-none-any.whl
      - pypi: https://files.pythonhosted.org/packages/b3/38/89ba8ad64ae25be8de66a6d463314cf1eb366222074cfda9ee839c56a4b4/mdurl-0.1.2-py3-none-any.whl
      - pypi: https://files.pythonhosted.org/packages/5f/df/76d0321c3797b54b60fef9ec3bd6f4cfd124b9e422182156a1dd418722cf/myst_parser-4.0.1-py3-none-any.whl
      - pypi: https://files.pythonhosted.org/packages/b9/2b/614b4752f2e127db5cc206abc23a8c19678e92b23c3db30fc86ab731d3bd/PyYAML-6.0.2-cp312-cp312-manylinux_2_17_x86_64.manylinux2014_x86_64.whl
      - pypi: https://files.pythonhosted.org/packages/31/98/7e8e11d4edce0947d89c5d00ed43d925a5254dc9733579382b04f77e5ff2/sphinx_markdown_builder-0.6.8-py3-none-any.whl
      - pypi: https://files.pythonhosted.org/packages/85/77/46e3bac77b82b4df5bb5b61f2de98637724f246b4966cfc34bc5895d852a/sphinx_rtd_theme-3.0.2-py2.py3-none-any.whl
      - pypi: https://files.pythonhosted.org/packages/76/85/749bd22d1a68db7291c89e2ebca53f4306c3f205853cf31e9de279034c3c/sphinxcontrib_jquery-4.1-py2.py3-none-any.whl
      - pypi: https://files.pythonhosted.org/packages/40/44/4a5f08c96eb108af5cb50b41f76142f0afa346dfa99d5296fe7202a11854/tabulate-0.9.0-py3-none-any.whl
      - pypi: ./projects/dagster-slurm
      - pypi: ./projects/dagster-slurm-ray
      - pypi: ./projects/dagster-slurm-spark
      linux-aarch64:
      - conda: https://conda.anaconda.org/conda-forge/linux-aarch64/_openmp_mutex-4.5-2_gnu.tar.bz2
      - conda: https://conda.anaconda.org/conda-forge/noarch/alabaster-1.0.0-pyhd8ed1ab_1.conda
      - conda: https://conda.anaconda.org/conda-forge/noarch/babel-2.17.0-pyhd8ed1ab_0.conda
      - conda: https://conda.anaconda.org/conda-forge/linux-aarch64/brotli-python-1.1.0-py312h1ab2c47_4.conda
      - conda: https://prefix.dev/brads-forge/linux-aarch64/bun-1.2.21-he672143_0.conda
      - conda: https://conda.anaconda.org/conda-forge/linux-aarch64/bzip2-1.0.8-h68df207_7.conda
      - conda: https://conda.anaconda.org/conda-forge/noarch/ca-certificates-2025.8.3-hbd8a1cb_0.conda
      - conda: https://conda.anaconda.org/conda-forge/noarch/certifi-2025.8.3-pyhd8ed1ab_0.conda
      - conda: https://conda.anaconda.org/conda-forge/linux-aarch64/cffi-1.17.1-py312h2fc7fbd_1.conda
      - conda: https://conda.anaconda.org/conda-forge/noarch/charset-normalizer-3.4.3-pyhd8ed1ab_0.conda
      - conda: https://conda.anaconda.org/conda-forge/noarch/colorama-0.4.6-pyhd8ed1ab_1.conda
      - conda: https://conda.anaconda.org/conda-forge/noarch/docutils-0.21.2-pyhd8ed1ab_1.conda
      - conda: https://conda.anaconda.org/conda-forge/noarch/h2-4.3.0-pyhcf101f3_0.conda
      - conda: https://conda.anaconda.org/conda-forge/noarch/hpack-4.1.0-pyhd8ed1ab_0.conda
      - conda: https://conda.anaconda.org/conda-forge/noarch/hyperframe-6.1.0-pyhd8ed1ab_0.conda
      - conda: https://conda.anaconda.org/conda-forge/linux-aarch64/icu-75.1-hf9b3779_0.conda
      - conda: https://conda.anaconda.org/conda-forge/noarch/idna-3.10-pyhd8ed1ab_1.conda
      - conda: https://conda.anaconda.org/conda-forge/noarch/imagesize-1.4.1-pyhd8ed1ab_0.tar.bz2
      - conda: https://conda.anaconda.org/conda-forge/noarch/jinja2-3.1.6-pyhd8ed1ab_0.conda
      - conda: https://conda.anaconda.org/conda-forge/linux-aarch64/ld_impl_linux-aarch64-2.44-h5e2c951_1.conda
      - conda: https://conda.anaconda.org/conda-forge/linux-aarch64/libexpat-2.7.1-hfae3067_0.conda
      - conda: https://conda.anaconda.org/conda-forge/linux-aarch64/libffi-3.4.6-he21f813_1.conda
      - conda: https://conda.anaconda.org/conda-forge/linux-aarch64/libgcc-15.1.0-he277a41_4.conda
      - conda: https://conda.anaconda.org/conda-forge/linux-aarch64/libgcc-ng-15.1.0-he9431aa_4.conda
      - conda: https://conda.anaconda.org/conda-forge/linux-aarch64/libgomp-15.1.0-he277a41_4.conda
      - conda: https://conda.anaconda.org/conda-forge/linux-aarch64/liblzma-5.8.1-h86ecc28_2.conda
      - conda: https://conda.anaconda.org/conda-forge/linux-aarch64/libnsl-2.0.1-h86ecc28_1.conda
      - conda: https://conda.anaconda.org/conda-forge/linux-aarch64/libsqlite-3.50.4-h022381a_0.conda
      - conda: https://conda.anaconda.org/conda-forge/linux-aarch64/libstdcxx-15.1.0-h3f4de04_4.conda
      - conda: https://conda.anaconda.org/conda-forge/linux-aarch64/libstdcxx-ng-15.1.0-hf1166c9_4.conda
      - conda: https://conda.anaconda.org/conda-forge/linux-aarch64/libuuid-2.38.1-hb4cce97_0.conda
      - conda: https://conda.anaconda.org/conda-forge/linux-aarch64/libuv-1.51.0-he30d5cf_1.conda
      - conda: https://conda.anaconda.org/conda-forge/linux-aarch64/libxcrypt-4.4.36-h31becfc_1.conda
      - conda: https://conda.anaconda.org/conda-forge/linux-aarch64/libzlib-1.3.1-h86ecc28_2.conda
      - conda: https://conda.anaconda.org/conda-forge/linux-aarch64/markupsafe-3.0.2-py312h74ce7d3_1.conda
      - conda: https://conda.anaconda.org/conda-forge/linux-aarch64/ncurses-6.5-ha32ae93_3.conda
      - conda: https://conda.anaconda.org/conda-forge/linux-aarch64/nodejs-24.4.1-hc854191_0.conda
      - conda: https://conda.anaconda.org/conda-forge/linux-aarch64/openssl-3.5.2-h8e36d6e_0.conda
      - conda: https://conda.anaconda.org/conda-forge/noarch/packaging-25.0-pyh29332c3_1.conda
      - conda: https://conda.anaconda.org/conda-forge/noarch/pycparser-2.22-pyh29332c3_1.conda
      - conda: https://conda.anaconda.org/conda-forge/noarch/pygments-2.19.2-pyhd8ed1ab_0.conda
      - conda: https://conda.anaconda.org/conda-forge/noarch/pysocks-1.7.1-pyha55dd90_7.conda
      - conda: https://conda.anaconda.org/conda-forge/linux-aarch64/python-3.12.11-h1683364_0_cpython.conda
      - conda: https://conda.anaconda.org/conda-forge/noarch/python_abi-3.12-8_cp312.conda
      - conda: https://conda.anaconda.org/conda-forge/noarch/pytz-2025.2-pyhd8ed1ab_0.conda
      - conda: https://conda.anaconda.org/conda-forge/linux-aarch64/readline-8.2-h8382b9d_2.conda
      - conda: https://conda.anaconda.org/conda-forge/noarch/requests-2.32.5-pyhd8ed1ab_0.conda
      - conda: https://conda.anaconda.org/conda-forge/noarch/roman-numerals-py-3.1.0-pyhd8ed1ab_0.conda
      - conda: https://conda.anaconda.org/conda-forge/noarch/snowballstemmer-3.0.1-pyhd8ed1ab_0.conda
      - conda: https://conda.anaconda.org/conda-forge/noarch/sphinx-8.2.3-pyhd8ed1ab_0.conda
      - conda: https://conda.anaconda.org/conda-forge/noarch/sphinxcontrib-applehelp-2.0.0-pyhd8ed1ab_1.conda
      - conda: https://conda.anaconda.org/conda-forge/noarch/sphinxcontrib-devhelp-2.0.0-pyhd8ed1ab_1.conda
      - conda: https://conda.anaconda.org/conda-forge/noarch/sphinxcontrib-htmlhelp-2.1.0-pyhd8ed1ab_1.conda
      - conda: https://conda.anaconda.org/conda-forge/noarch/sphinxcontrib-jsmath-1.0.1-pyhd8ed1ab_1.conda
      - conda: https://conda.anaconda.org/conda-forge/noarch/sphinxcontrib-qthelp-2.0.0-pyhd8ed1ab_1.conda
      - conda: https://conda.anaconda.org/conda-forge/noarch/sphinxcontrib-serializinghtml-1.1.10-pyhd8ed1ab_1.conda
      - conda: https://conda.anaconda.org/conda-forge/linux-aarch64/tk-8.6.13-noxft_h5688188_102.conda
      - conda: https://conda.anaconda.org/conda-forge/noarch/tzdata-2025b-h78e105d_0.conda
      - conda: https://conda.anaconda.org/conda-forge/noarch/urllib3-2.5.0-pyhd8ed1ab_0.conda
      - conda: https://conda.anaconda.org/conda-forge/linux-aarch64/zstandard-0.24.0-py312h1b6efda_0.conda
      - conda: https://conda.anaconda.org/conda-forge/linux-aarch64/zstd-1.5.7-hbcf94c1_2.conda
      - pypi: https://files.pythonhosted.org/packages/42/d7/1ec15b46af6af88f19b8e5ffea08fa375d433c998b8a7639e76935c14f1f/markdown_it_py-3.0.0-py3-none-any.whl
      - pypi: https://files.pythonhosted.org/packages/fb/86/dd6e5db36df29e76c7a7699123569a4a18c1623ce68d826ed96c62643cae/mdit_py_plugins-0.5.0-py3-none-any.whl
      - pypi: https://files.pythonhosted.org/packages/b3/38/89ba8ad64ae25be8de66a6d463314cf1eb366222074cfda9ee839c56a4b4/mdurl-0.1.2-py3-none-any.whl
      - pypi: https://files.pythonhosted.org/packages/5f/df/76d0321c3797b54b60fef9ec3bd6f4cfd124b9e422182156a1dd418722cf/myst_parser-4.0.1-py3-none-any.whl
      - pypi: https://files.pythonhosted.org/packages/c3/93/9916574aa8c00aa06bbac729972eb1071d002b8e158bd0e83a3b9a20a1f7/PyYAML-6.0.2-cp312-cp312-manylinux_2_17_aarch64.manylinux2014_aarch64.whl
      - pypi: https://files.pythonhosted.org/packages/31/98/7e8e11d4edce0947d89c5d00ed43d925a5254dc9733579382b04f77e5ff2/sphinx_markdown_builder-0.6.8-py3-none-any.whl
      - pypi: https://files.pythonhosted.org/packages/85/77/46e3bac77b82b4df5bb5b61f2de98637724f246b4966cfc34bc5895d852a/sphinx_rtd_theme-3.0.2-py2.py3-none-any.whl
      - pypi: https://files.pythonhosted.org/packages/76/85/749bd22d1a68db7291c89e2ebca53f4306c3f205853cf31e9de279034c3c/sphinxcontrib_jquery-4.1-py2.py3-none-any.whl
      - pypi: https://files.pythonhosted.org/packages/40/44/4a5f08c96eb108af5cb50b41f76142f0afa346dfa99d5296fe7202a11854/tabulate-0.9.0-py3-none-any.whl
      - pypi: ./projects/dagster-slurm
      - pypi: ./projects/dagster-slurm-ray
      - pypi: ./projects/dagster-slurm-spark
      osx-64:
      - conda: https://conda.anaconda.org/conda-forge/noarch/alabaster-1.0.0-pyhd8ed1ab_1.conda
      - conda: https://conda.anaconda.org/conda-forge/noarch/babel-2.17.0-pyhd8ed1ab_0.conda
      - conda: https://conda.anaconda.org/conda-forge/osx-64/brotli-python-1.1.0-py312h462f358_4.conda
      - conda: https://prefix.dev/brads-forge/osx-64/bun-1.2.21-he0f4bc8_0.conda
      - conda: https://conda.anaconda.org/conda-forge/osx-64/bzip2-1.0.8-hfdf4475_7.conda
      - conda: https://conda.anaconda.org/conda-forge/noarch/ca-certificates-2025.8.3-hbd8a1cb_0.conda
      - conda: https://conda.anaconda.org/conda-forge/noarch/certifi-2025.8.3-pyhd8ed1ab_0.conda
      - conda: https://conda.anaconda.org/conda-forge/osx-64/cffi-1.17.1-py312hc05cdf7_1.conda
      - conda: https://conda.anaconda.org/conda-forge/noarch/charset-normalizer-3.4.3-pyhd8ed1ab_0.conda
      - conda: https://conda.anaconda.org/conda-forge/noarch/colorama-0.4.6-pyhd8ed1ab_1.conda
      - conda: https://conda.anaconda.org/conda-forge/noarch/docutils-0.21.2-pyhd8ed1ab_1.conda
      - conda: https://conda.anaconda.org/conda-forge/noarch/h2-4.3.0-pyhcf101f3_0.conda
      - conda: https://conda.anaconda.org/conda-forge/noarch/hpack-4.1.0-pyhd8ed1ab_0.conda
      - conda: https://conda.anaconda.org/conda-forge/noarch/hyperframe-6.1.0-pyhd8ed1ab_0.conda
      - conda: https://conda.anaconda.org/conda-forge/osx-64/icu-75.1-h120a0e1_0.conda
      - conda: https://conda.anaconda.org/conda-forge/noarch/idna-3.10-pyhd8ed1ab_1.conda
      - conda: https://conda.anaconda.org/conda-forge/noarch/imagesize-1.4.1-pyhd8ed1ab_0.tar.bz2
      - conda: https://conda.anaconda.org/conda-forge/noarch/jinja2-3.1.6-pyhd8ed1ab_0.conda
      - conda: https://conda.anaconda.org/conda-forge/osx-64/libcxx-21.1.0-h3d58e20_1.conda
      - conda: https://conda.anaconda.org/conda-forge/osx-64/libexpat-2.7.1-h21dd04a_0.conda
      - conda: https://conda.anaconda.org/conda-forge/osx-64/libffi-3.4.6-h281671d_1.conda
      - conda: https://conda.anaconda.org/conda-forge/osx-64/liblzma-5.8.1-hd471939_2.conda
      - conda: https://conda.anaconda.org/conda-forge/osx-64/libsqlite-3.50.4-h39a8b3b_0.conda
      - conda: https://conda.anaconda.org/conda-forge/osx-64/libuv-1.51.0-h58003a5_1.conda
      - conda: https://conda.anaconda.org/conda-forge/osx-64/libzlib-1.3.1-hd23fc13_2.conda
      - conda: https://conda.anaconda.org/conda-forge/osx-64/markupsafe-3.0.2-py312h3520af0_1.conda
      - conda: https://conda.anaconda.org/conda-forge/osx-64/ncurses-6.5-h0622a9a_3.conda
      - conda: https://conda.anaconda.org/conda-forge/osx-64/nodejs-24.4.1-h2e7699b_0.conda
      - conda: https://conda.anaconda.org/conda-forge/osx-64/openssl-3.5.2-h6e31bce_0.conda
      - conda: https://conda.anaconda.org/conda-forge/noarch/packaging-25.0-pyh29332c3_1.conda
      - conda: https://conda.anaconda.org/conda-forge/noarch/pycparser-2.22-pyh29332c3_1.conda
      - conda: https://conda.anaconda.org/conda-forge/noarch/pygments-2.19.2-pyhd8ed1ab_0.conda
      - conda: https://conda.anaconda.org/conda-forge/noarch/pysocks-1.7.1-pyha55dd90_7.conda
      - conda: https://conda.anaconda.org/conda-forge/osx-64/python-3.12.11-h9ccd52b_0_cpython.conda
      - conda: https://conda.anaconda.org/conda-forge/noarch/python_abi-3.12-8_cp312.conda
      - conda: https://conda.anaconda.org/conda-forge/noarch/pytz-2025.2-pyhd8ed1ab_0.conda
      - conda: https://conda.anaconda.org/conda-forge/osx-64/readline-8.2-h7cca4af_2.conda
      - conda: https://conda.anaconda.org/conda-forge/noarch/requests-2.32.5-pyhd8ed1ab_0.conda
      - conda: https://conda.anaconda.org/conda-forge/noarch/roman-numerals-py-3.1.0-pyhd8ed1ab_0.conda
      - conda: https://conda.anaconda.org/conda-forge/noarch/snowballstemmer-3.0.1-pyhd8ed1ab_0.conda
      - conda: https://conda.anaconda.org/conda-forge/noarch/sphinx-8.2.3-pyhd8ed1ab_0.conda
      - conda: https://conda.anaconda.org/conda-forge/noarch/sphinxcontrib-applehelp-2.0.0-pyhd8ed1ab_1.conda
      - conda: https://conda.anaconda.org/conda-forge/noarch/sphinxcontrib-devhelp-2.0.0-pyhd8ed1ab_1.conda
      - conda: https://conda.anaconda.org/conda-forge/noarch/sphinxcontrib-htmlhelp-2.1.0-pyhd8ed1ab_1.conda
      - conda: https://conda.anaconda.org/conda-forge/noarch/sphinxcontrib-jsmath-1.0.1-pyhd8ed1ab_1.conda
      - conda: https://conda.anaconda.org/conda-forge/noarch/sphinxcontrib-qthelp-2.0.0-pyhd8ed1ab_1.conda
      - conda: https://conda.anaconda.org/conda-forge/noarch/sphinxcontrib-serializinghtml-1.1.10-pyhd8ed1ab_1.conda
      - conda: https://conda.anaconda.org/conda-forge/osx-64/tk-8.6.13-hf689a15_2.conda
      - conda: https://conda.anaconda.org/conda-forge/noarch/tzdata-2025b-h78e105d_0.conda
      - conda: https://conda.anaconda.org/conda-forge/noarch/urllib3-2.5.0-pyhd8ed1ab_0.conda
      - conda: https://conda.anaconda.org/conda-forge/osx-64/zstandard-0.24.0-py312h2edd434_0.conda
      - conda: https://conda.anaconda.org/conda-forge/osx-64/zstd-1.5.7-h8210216_2.conda
      - pypi: https://files.pythonhosted.org/packages/42/d7/1ec15b46af6af88f19b8e5ffea08fa375d433c998b8a7639e76935c14f1f/markdown_it_py-3.0.0-py3-none-any.whl
      - pypi: https://files.pythonhosted.org/packages/fb/86/dd6e5db36df29e76c7a7699123569a4a18c1623ce68d826ed96c62643cae/mdit_py_plugins-0.5.0-py3-none-any.whl
      - pypi: https://files.pythonhosted.org/packages/b3/38/89ba8ad64ae25be8de66a6d463314cf1eb366222074cfda9ee839c56a4b4/mdurl-0.1.2-py3-none-any.whl
      - pypi: https://files.pythonhosted.org/packages/5f/df/76d0321c3797b54b60fef9ec3bd6f4cfd124b9e422182156a1dd418722cf/myst_parser-4.0.1-py3-none-any.whl
      - pypi: https://files.pythonhosted.org/packages/86/0c/c581167fc46d6d6d7ddcfb8c843a4de25bdd27e4466938109ca68492292c/PyYAML-6.0.2-cp312-cp312-macosx_10_9_x86_64.whl
      - pypi: https://files.pythonhosted.org/packages/31/98/7e8e11d4edce0947d89c5d00ed43d925a5254dc9733579382b04f77e5ff2/sphinx_markdown_builder-0.6.8-py3-none-any.whl
      - pypi: https://files.pythonhosted.org/packages/85/77/46e3bac77b82b4df5bb5b61f2de98637724f246b4966cfc34bc5895d852a/sphinx_rtd_theme-3.0.2-py2.py3-none-any.whl
      - pypi: https://files.pythonhosted.org/packages/76/85/749bd22d1a68db7291c89e2ebca53f4306c3f205853cf31e9de279034c3c/sphinxcontrib_jquery-4.1-py2.py3-none-any.whl
      - pypi: https://files.pythonhosted.org/packages/40/44/4a5f08c96eb108af5cb50b41f76142f0afa346dfa99d5296fe7202a11854/tabulate-0.9.0-py3-none-any.whl
      - pypi: ./projects/dagster-slurm
      - pypi: ./projects/dagster-slurm-ray
      - pypi: ./projects/dagster-slurm-spark
      osx-arm64:
      - conda: https://conda.anaconda.org/conda-forge/noarch/alabaster-1.0.0-pyhd8ed1ab_1.conda
      - conda: https://conda.anaconda.org/conda-forge/noarch/babel-2.17.0-pyhd8ed1ab_0.conda
      - conda: https://conda.anaconda.org/conda-forge/osx-arm64/brotli-python-1.1.0-py312h6b01ec3_4.conda
      - conda: https://prefix.dev/brads-forge/osx-arm64/bun-1.2.21-he8ea13f_0.conda
      - conda: https://conda.anaconda.org/conda-forge/osx-arm64/bzip2-1.0.8-h99b78c6_7.conda
      - conda: https://conda.anaconda.org/conda-forge/noarch/ca-certificates-2025.8.3-hbd8a1cb_0.conda
      - conda: https://conda.anaconda.org/conda-forge/noarch/certifi-2025.8.3-pyhd8ed1ab_0.conda
      - conda: https://conda.anaconda.org/conda-forge/osx-arm64/cffi-1.17.1-py312h429097b_1.conda
      - conda: https://conda.anaconda.org/conda-forge/noarch/charset-normalizer-3.4.3-pyhd8ed1ab_0.conda
      - conda: https://conda.anaconda.org/conda-forge/noarch/colorama-0.4.6-pyhd8ed1ab_1.conda
      - conda: https://conda.anaconda.org/conda-forge/noarch/docutils-0.21.2-pyhd8ed1ab_1.conda
      - conda: https://conda.anaconda.org/conda-forge/noarch/h2-4.3.0-pyhcf101f3_0.conda
      - conda: https://conda.anaconda.org/conda-forge/noarch/hpack-4.1.0-pyhd8ed1ab_0.conda
      - conda: https://conda.anaconda.org/conda-forge/noarch/hyperframe-6.1.0-pyhd8ed1ab_0.conda
      - conda: https://conda.anaconda.org/conda-forge/osx-arm64/icu-75.1-hfee45f7_0.conda
      - conda: https://conda.anaconda.org/conda-forge/noarch/idna-3.10-pyhd8ed1ab_1.conda
      - conda: https://conda.anaconda.org/conda-forge/noarch/imagesize-1.4.1-pyhd8ed1ab_0.tar.bz2
      - conda: https://conda.anaconda.org/conda-forge/noarch/jinja2-3.1.6-pyhd8ed1ab_0.conda
      - conda: https://conda.anaconda.org/conda-forge/osx-arm64/libcxx-21.1.0-hf598326_1.conda
      - conda: https://conda.anaconda.org/conda-forge/osx-arm64/libexpat-2.7.1-hec049ff_0.conda
      - conda: https://conda.anaconda.org/conda-forge/osx-arm64/libffi-3.4.6-h1da3d7d_1.conda
      - conda: https://conda.anaconda.org/conda-forge/osx-arm64/liblzma-5.8.1-h39f12f2_2.conda
      - conda: https://conda.anaconda.org/conda-forge/osx-arm64/libsqlite-3.50.4-h4237e3c_0.conda
      - conda: https://conda.anaconda.org/conda-forge/osx-arm64/libuv-1.51.0-h6caf38d_1.conda
      - conda: https://conda.anaconda.org/conda-forge/osx-arm64/libzlib-1.3.1-h8359307_2.conda
      - conda: https://conda.anaconda.org/conda-forge/osx-arm64/markupsafe-3.0.2-py312h998013c_1.conda
      - conda: https://conda.anaconda.org/conda-forge/osx-arm64/ncurses-6.5-h5e97a16_3.conda
      - conda: https://conda.anaconda.org/conda-forge/osx-arm64/nodejs-24.4.1-hab9d20b_0.conda
      - conda: https://conda.anaconda.org/conda-forge/osx-arm64/openssl-3.5.2-he92f556_0.conda
      - conda: https://conda.anaconda.org/conda-forge/noarch/packaging-25.0-pyh29332c3_1.conda
      - conda: https://conda.anaconda.org/conda-forge/noarch/pycparser-2.22-pyh29332c3_1.conda
      - conda: https://conda.anaconda.org/conda-forge/noarch/pygments-2.19.2-pyhd8ed1ab_0.conda
      - conda: https://conda.anaconda.org/conda-forge/noarch/pysocks-1.7.1-pyha55dd90_7.conda
      - conda: https://conda.anaconda.org/conda-forge/osx-arm64/python-3.12.11-hc22306f_0_cpython.conda
      - conda: https://conda.anaconda.org/conda-forge/noarch/python_abi-3.12-8_cp312.conda
      - conda: https://conda.anaconda.org/conda-forge/noarch/pytz-2025.2-pyhd8ed1ab_0.conda
      - conda: https://conda.anaconda.org/conda-forge/osx-arm64/readline-8.2-h1d1bf99_2.conda
      - conda: https://conda.anaconda.org/conda-forge/noarch/requests-2.32.5-pyhd8ed1ab_0.conda
      - conda: https://conda.anaconda.org/conda-forge/noarch/roman-numerals-py-3.1.0-pyhd8ed1ab_0.conda
      - conda: https://conda.anaconda.org/conda-forge/noarch/snowballstemmer-3.0.1-pyhd8ed1ab_0.conda
      - conda: https://conda.anaconda.org/conda-forge/noarch/sphinx-8.2.3-pyhd8ed1ab_0.conda
      - conda: https://conda.anaconda.org/conda-forge/noarch/sphinxcontrib-applehelp-2.0.0-pyhd8ed1ab_1.conda
      - conda: https://conda.anaconda.org/conda-forge/noarch/sphinxcontrib-devhelp-2.0.0-pyhd8ed1ab_1.conda
      - conda: https://conda.anaconda.org/conda-forge/noarch/sphinxcontrib-htmlhelp-2.1.0-pyhd8ed1ab_1.conda
      - conda: https://conda.anaconda.org/conda-forge/noarch/sphinxcontrib-jsmath-1.0.1-pyhd8ed1ab_1.conda
      - conda: https://conda.anaconda.org/conda-forge/noarch/sphinxcontrib-qthelp-2.0.0-pyhd8ed1ab_1.conda
      - conda: https://conda.anaconda.org/conda-forge/noarch/sphinxcontrib-serializinghtml-1.1.10-pyhd8ed1ab_1.conda
      - conda: https://conda.anaconda.org/conda-forge/osx-arm64/tk-8.6.13-h892fb3f_2.conda
      - conda: https://conda.anaconda.org/conda-forge/noarch/tzdata-2025b-h78e105d_0.conda
      - conda: https://conda.anaconda.org/conda-forge/noarch/urllib3-2.5.0-pyhd8ed1ab_0.conda
      - conda: https://conda.anaconda.org/conda-forge/osx-arm64/zstandard-0.24.0-py312h5d652b5_0.conda
      - conda: https://conda.anaconda.org/conda-forge/osx-arm64/zstd-1.5.7-h6491c7d_2.conda
      - pypi: https://files.pythonhosted.org/packages/42/d7/1ec15b46af6af88f19b8e5ffea08fa375d433c998b8a7639e76935c14f1f/markdown_it_py-3.0.0-py3-none-any.whl
      - pypi: https://files.pythonhosted.org/packages/fb/86/dd6e5db36df29e76c7a7699123569a4a18c1623ce68d826ed96c62643cae/mdit_py_plugins-0.5.0-py3-none-any.whl
      - pypi: https://files.pythonhosted.org/packages/b3/38/89ba8ad64ae25be8de66a6d463314cf1eb366222074cfda9ee839c56a4b4/mdurl-0.1.2-py3-none-any.whl
      - pypi: https://files.pythonhosted.org/packages/5f/df/76d0321c3797b54b60fef9ec3bd6f4cfd124b9e422182156a1dd418722cf/myst_parser-4.0.1-py3-none-any.whl
      - pypi: https://files.pythonhosted.org/packages/a8/0c/38374f5bb272c051e2a69281d71cba6fdb983413e6758b84482905e29a5d/PyYAML-6.0.2-cp312-cp312-macosx_11_0_arm64.whl
      - pypi: https://files.pythonhosted.org/packages/31/98/7e8e11d4edce0947d89c5d00ed43d925a5254dc9733579382b04f77e5ff2/sphinx_markdown_builder-0.6.8-py3-none-any.whl
      - pypi: https://files.pythonhosted.org/packages/85/77/46e3bac77b82b4df5bb5b61f2de98637724f246b4966cfc34bc5895d852a/sphinx_rtd_theme-3.0.2-py2.py3-none-any.whl
      - pypi: https://files.pythonhosted.org/packages/76/85/749bd22d1a68db7291c89e2ebca53f4306c3f205853cf31e9de279034c3c/sphinxcontrib_jquery-4.1-py2.py3-none-any.whl
      - pypi: https://files.pythonhosted.org/packages/40/44/4a5f08c96eb108af5cb50b41f76142f0afa346dfa99d5296fe7202a11854/tabulate-0.9.0-py3-none-any.whl
      - pypi: ./projects/dagster-slurm
      - pypi: ./projects/dagster-slurm-ray
      - pypi: ./projects/dagster-slurm-spark
      win-64:
      - conda: https://conda.anaconda.org/conda-forge/noarch/alabaster-1.0.0-pyhd8ed1ab_1.conda
      - conda: https://conda.anaconda.org/conda-forge/noarch/babel-2.17.0-pyhd8ed1ab_0.conda
      - conda: https://conda.anaconda.org/conda-forge/win-64/brotli-python-1.1.0-py312hbb81ca0_4.conda
      - conda: https://prefix.dev/brads-forge/win-64/bun-1.2.21-h3c70cbc_0.conda
      - conda: https://conda.anaconda.org/conda-forge/win-64/bzip2-1.0.8-h2466b09_7.conda
      - conda: https://conda.anaconda.org/conda-forge/noarch/ca-certificates-2025.8.3-h4c7d964_0.conda
      - conda: https://conda.anaconda.org/conda-forge/noarch/certifi-2025.8.3-pyhd8ed1ab_0.conda
      - conda: https://conda.anaconda.org/conda-forge/win-64/cffi-1.17.1-py312he06e257_1.conda
      - conda: https://conda.anaconda.org/conda-forge/noarch/charset-normalizer-3.4.3-pyhd8ed1ab_0.conda
      - conda: https://conda.anaconda.org/conda-forge/noarch/colorama-0.4.6-pyhd8ed1ab_1.conda
      - conda: https://conda.anaconda.org/conda-forge/noarch/docutils-0.21.2-pyhd8ed1ab_1.conda
      - conda: https://conda.anaconda.org/conda-forge/noarch/h2-4.3.0-pyhcf101f3_0.conda
      - conda: https://conda.anaconda.org/conda-forge/noarch/hpack-4.1.0-pyhd8ed1ab_0.conda
      - conda: https://conda.anaconda.org/conda-forge/noarch/hyperframe-6.1.0-pyhd8ed1ab_0.conda
      - conda: https://conda.anaconda.org/conda-forge/noarch/idna-3.10-pyhd8ed1ab_1.conda
      - conda: https://conda.anaconda.org/conda-forge/noarch/imagesize-1.4.1-pyhd8ed1ab_0.tar.bz2
      - conda: https://conda.anaconda.org/conda-forge/noarch/jinja2-3.1.6-pyhd8ed1ab_0.conda
      - conda: https://conda.anaconda.org/conda-forge/win-64/libexpat-2.7.1-hac47afa_0.conda
      - conda: https://conda.anaconda.org/conda-forge/win-64/libffi-3.4.6-h537db12_1.conda
      - conda: https://conda.anaconda.org/conda-forge/win-64/liblzma-5.8.1-h2466b09_2.conda
      - conda: https://conda.anaconda.org/conda-forge/win-64/libsqlite-3.50.4-hf5d6505_0.conda
      - conda: https://conda.anaconda.org/conda-forge/win-64/libzlib-1.3.1-h2466b09_2.conda
      - conda: https://conda.anaconda.org/conda-forge/win-64/markupsafe-3.0.2-py312h31fea79_1.conda
      - conda: https://conda.anaconda.org/conda-forge/win-64/nodejs-24.4.1-he453025_0.conda
      - conda: https://conda.anaconda.org/conda-forge/win-64/openssl-3.5.2-h725018a_0.conda
      - conda: https://conda.anaconda.org/conda-forge/noarch/packaging-25.0-pyh29332c3_1.conda
      - conda: https://conda.anaconda.org/conda-forge/noarch/pycparser-2.22-pyh29332c3_1.conda
      - conda: https://conda.anaconda.org/conda-forge/noarch/pygments-2.19.2-pyhd8ed1ab_0.conda
      - conda: https://conda.anaconda.org/conda-forge/noarch/pysocks-1.7.1-pyh09c184e_7.conda
      - conda: https://conda.anaconda.org/conda-forge/win-64/python-3.12.11-h3f84c4b_0_cpython.conda
      - conda: https://conda.anaconda.org/conda-forge/noarch/python_abi-3.12-8_cp312.conda
      - conda: https://conda.anaconda.org/conda-forge/noarch/pytz-2025.2-pyhd8ed1ab_0.conda
      - conda: https://conda.anaconda.org/conda-forge/noarch/requests-2.32.5-pyhd8ed1ab_0.conda
      - conda: https://conda.anaconda.org/conda-forge/noarch/roman-numerals-py-3.1.0-pyhd8ed1ab_0.conda
      - conda: https://conda.anaconda.org/conda-forge/noarch/snowballstemmer-3.0.1-pyhd8ed1ab_0.conda
      - conda: https://conda.anaconda.org/conda-forge/noarch/sphinx-8.2.3-pyhd8ed1ab_0.conda
      - conda: https://conda.anaconda.org/conda-forge/noarch/sphinxcontrib-applehelp-2.0.0-pyhd8ed1ab_1.conda
      - conda: https://conda.anaconda.org/conda-forge/noarch/sphinxcontrib-devhelp-2.0.0-pyhd8ed1ab_1.conda
      - conda: https://conda.anaconda.org/conda-forge/noarch/sphinxcontrib-htmlhelp-2.1.0-pyhd8ed1ab_1.conda
      - conda: https://conda.anaconda.org/conda-forge/noarch/sphinxcontrib-jsmath-1.0.1-pyhd8ed1ab_1.conda
      - conda: https://conda.anaconda.org/conda-forge/noarch/sphinxcontrib-qthelp-2.0.0-pyhd8ed1ab_1.conda
      - conda: https://conda.anaconda.org/conda-forge/noarch/sphinxcontrib-serializinghtml-1.1.10-pyhd8ed1ab_1.conda
      - conda: https://conda.anaconda.org/conda-forge/win-64/tk-8.6.13-h2c6b04d_2.conda
      - conda: https://conda.anaconda.org/conda-forge/noarch/tzdata-2025b-h78e105d_0.conda
      - conda: https://conda.anaconda.org/conda-forge/win-64/ucrt-10.0.26100.0-h57928b3_0.conda
      - conda: https://conda.anaconda.org/conda-forge/noarch/urllib3-2.5.0-pyhd8ed1ab_0.conda
      - conda: https://conda.anaconda.org/conda-forge/win-64/vc-14.3-h41ae7f8_31.conda
      - conda: https://conda.anaconda.org/conda-forge/win-64/vc14_runtime-14.44.35208-h818238b_31.conda
      - conda: https://conda.anaconda.org/conda-forge/win-64/vcomp14-14.44.35208-h818238b_31.conda
      - conda: https://conda.anaconda.org/conda-forge/noarch/win_inet_pton-1.1.0-pyh7428d3b_8.conda
      - conda: https://conda.anaconda.org/conda-forge/win-64/zstandard-0.24.0-py312ha680012_0.conda
      - conda: https://conda.anaconda.org/conda-forge/win-64/zstd-1.5.7-hbeecb71_2.conda
      - pypi: https://files.pythonhosted.org/packages/42/d7/1ec15b46af6af88f19b8e5ffea08fa375d433c998b8a7639e76935c14f1f/markdown_it_py-3.0.0-py3-none-any.whl
      - pypi: https://files.pythonhosted.org/packages/fb/86/dd6e5db36df29e76c7a7699123569a4a18c1623ce68d826ed96c62643cae/mdit_py_plugins-0.5.0-py3-none-any.whl
      - pypi: https://files.pythonhosted.org/packages/b3/38/89ba8ad64ae25be8de66a6d463314cf1eb366222074cfda9ee839c56a4b4/mdurl-0.1.2-py3-none-any.whl
      - pypi: https://files.pythonhosted.org/packages/5f/df/76d0321c3797b54b60fef9ec3bd6f4cfd124b9e422182156a1dd418722cf/myst_parser-4.0.1-py3-none-any.whl
      - pypi: https://files.pythonhosted.org/packages/0c/e8/4f648c598b17c3d06e8753d7d13d57542b30d56e6c2dedf9c331ae56312e/PyYAML-6.0.2-cp312-cp312-win_amd64.whl
      - pypi: https://files.pythonhosted.org/packages/31/98/7e8e11d4edce0947d89c5d00ed43d925a5254dc9733579382b04f77e5ff2/sphinx_markdown_builder-0.6.8-py3-none-any.whl
      - pypi: https://files.pythonhosted.org/packages/85/77/46e3bac77b82b4df5bb5b61f2de98637724f246b4966cfc34bc5895d852a/sphinx_rtd_theme-3.0.2-py2.py3-none-any.whl
      - pypi: https://files.pythonhosted.org/packages/76/85/749bd22d1a68db7291c89e2ebca53f4306c3f205853cf31e9de279034c3c/sphinxcontrib_jquery-4.1-py2.py3-none-any.whl
      - pypi: https://files.pythonhosted.org/packages/40/44/4a5f08c96eb108af5cb50b41f76142f0afa346dfa99d5296fe7202a11854/tabulate-0.9.0-py3-none-any.whl
      - pypi: ./projects/dagster-slurm
      - pypi: ./projects/dagster-slurm-ray
      - pypi: ./projects/dagster-slurm-spark
  explore:
    channels:
    - url: https://conda.anaconda.org/conda-forge/
    indexes:
    - https://pypi.org/simple
    packages:
      linux-64:
      - conda: https://conda.anaconda.org/conda-forge/linux-64/_libgcc_mutex-0.1-conda_forge.tar.bz2
      - conda: https://conda.anaconda.org/conda-forge/linux-64/_openmp_mutex-4.5-2_gnu.tar.bz2
      - conda: https://conda.anaconda.org/conda-forge/noarch/_python_abi3_support-1.0-hd8ed1ab_2.conda
      - conda: https://conda.anaconda.org/conda-forge/noarch/asttokens-3.0.0-pyhd8ed1ab_1.conda
      - conda: https://conda.anaconda.org/conda-forge/linux-64/bzip2-1.0.8-h4bc722e_7.conda
      - conda: https://conda.anaconda.org/conda-forge/noarch/ca-certificates-2025.8.3-hbd8a1cb_0.conda
      - conda: https://conda.anaconda.org/conda-forge/noarch/comm-0.2.3-pyhe01879c_0.conda
      - conda: https://conda.anaconda.org/conda-forge/noarch/cpython-3.12.11-py312hd8ed1ab_0.conda
      - conda: https://conda.anaconda.org/conda-forge/linux-64/debugpy-1.8.16-py312h8285ef7_1.conda
      - conda: https://conda.anaconda.org/conda-forge/noarch/decorator-5.2.1-pyhd8ed1ab_0.conda
      - conda: https://conda.anaconda.org/conda-forge/noarch/exceptiongroup-1.3.0-pyhd8ed1ab_0.conda
      - conda: https://conda.anaconda.org/conda-forge/noarch/executing-2.2.1-pyhd8ed1ab_0.conda
      - conda: https://conda.anaconda.org/conda-forge/noarch/importlib-metadata-8.7.0-pyhe01879c_1.conda
      - conda: https://conda.anaconda.org/conda-forge/noarch/ipykernel-6.30.1-pyh82676e8_0.conda
      - conda: https://conda.anaconda.org/conda-forge/noarch/ipython-9.5.0-pyhfa0c392_0.conda
      - conda: https://conda.anaconda.org/conda-forge/noarch/ipython_pygments_lexers-1.1.1-pyhd8ed1ab_0.conda
      - conda: https://conda.anaconda.org/conda-forge/noarch/jedi-0.19.2-pyhd8ed1ab_1.conda
      - conda: https://conda.anaconda.org/conda-forge/noarch/jupyter_client-8.6.3-pyhd8ed1ab_1.conda
      - conda: https://conda.anaconda.org/conda-forge/noarch/jupyter_core-5.8.1-pyh31011fe_0.conda
      - conda: https://conda.anaconda.org/conda-forge/linux-64/keyutils-1.6.3-hb9d3cd8_0.conda
      - conda: https://conda.anaconda.org/conda-forge/linux-64/krb5-1.21.3-h659f571_0.conda
      - conda: https://conda.anaconda.org/conda-forge/linux-64/ld_impl_linux-64-2.44-h1423503_1.conda
      - conda: https://conda.anaconda.org/conda-forge/linux-64/libedit-3.1.20250104-pl5321h7949ede_0.conda
      - conda: https://conda.anaconda.org/conda-forge/linux-64/libexpat-2.7.1-hecca717_0.conda
      - conda: https://conda.anaconda.org/conda-forge/linux-64/libffi-3.4.6-h2dba641_1.conda
      - conda: https://conda.anaconda.org/conda-forge/linux-64/libgcc-15.1.0-h767d61c_4.conda
      - conda: https://conda.anaconda.org/conda-forge/linux-64/libgcc-ng-15.1.0-h69a702a_4.conda
      - conda: https://conda.anaconda.org/conda-forge/linux-64/libgomp-15.1.0-h767d61c_4.conda
      - conda: https://conda.anaconda.org/conda-forge/linux-64/liblzma-5.8.1-hb9d3cd8_2.conda
      - conda: https://conda.anaconda.org/conda-forge/linux-64/libnsl-2.0.1-hb9d3cd8_1.conda
      - conda: https://conda.anaconda.org/conda-forge/linux-64/libsodium-1.0.20-h4ab18f5_0.conda
      - conda: https://conda.anaconda.org/conda-forge/linux-64/libsqlite-3.50.4-h0c1763c_0.conda
      - conda: https://conda.anaconda.org/conda-forge/linux-64/libstdcxx-15.1.0-h8f9b012_4.conda
      - conda: https://conda.anaconda.org/conda-forge/linux-64/libstdcxx-ng-15.1.0-h4852527_4.conda
      - conda: https://conda.anaconda.org/conda-forge/linux-64/libuuid-2.38.1-h0b41bf4_0.conda
      - conda: https://conda.anaconda.org/conda-forge/linux-64/libxcrypt-4.4.36-hd590300_1.conda
      - conda: https://conda.anaconda.org/conda-forge/linux-64/libzlib-1.3.1-hb9d3cd8_2.conda
      - conda: https://conda.anaconda.org/conda-forge/noarch/matplotlib-inline-0.1.7-pyhd8ed1ab_1.conda
      - conda: https://conda.anaconda.org/conda-forge/linux-64/ncurses-6.5-h2d0b736_3.conda
      - conda: https://conda.anaconda.org/conda-forge/noarch/nest-asyncio-1.6.0-pyhd8ed1ab_1.conda
      - conda: https://conda.anaconda.org/conda-forge/linux-64/openssl-3.5.2-h26f9b46_0.conda
      - conda: https://conda.anaconda.org/conda-forge/noarch/packaging-25.0-pyh29332c3_1.conda
      - conda: https://conda.anaconda.org/conda-forge/noarch/parso-0.8.5-pyhcf101f3_0.conda
      - conda: https://conda.anaconda.org/conda-forge/noarch/pexpect-4.9.0-pyhd8ed1ab_1.conda
      - conda: https://conda.anaconda.org/conda-forge/noarch/pickleshare-0.7.5-pyhd8ed1ab_1004.conda
      - conda: https://conda.anaconda.org/conda-forge/noarch/platformdirs-4.4.0-pyhcf101f3_0.conda
      - conda: https://conda.anaconda.org/conda-forge/noarch/prompt-toolkit-3.0.52-pyha770c72_0.conda
      - conda: https://conda.anaconda.org/conda-forge/linux-64/psutil-7.0.0-py312h4c3975b_1.conda
      - conda: https://conda.anaconda.org/conda-forge/noarch/ptyprocess-0.7.0-pyhd8ed1ab_1.conda
      - conda: https://conda.anaconda.org/conda-forge/noarch/pure_eval-0.2.3-pyhd8ed1ab_1.conda
      - conda: https://conda.anaconda.org/conda-forge/noarch/pygments-2.19.2-pyhd8ed1ab_0.conda
      - conda: https://conda.anaconda.org/conda-forge/linux-64/python-3.12.11-h9e4cc4f_0_cpython.conda
      - conda: https://conda.anaconda.org/conda-forge/noarch/python-dateutil-2.9.0.post0-pyhe01879c_2.conda
      - conda: https://conda.anaconda.org/conda-forge/noarch/python-gil-3.12.11-hd8ed1ab_0.conda
      - conda: https://conda.anaconda.org/conda-forge/noarch/python_abi-3.12-8_cp312.conda
      - conda: https://conda.anaconda.org/conda-forge/linux-64/pyzmq-27.0.2-py312hfb55c3c_2.conda
      - conda: https://conda.anaconda.org/conda-forge/linux-64/readline-8.2-h8c095d6_2.conda
      - conda: https://conda.anaconda.org/conda-forge/noarch/six-1.17.0-pyhe01879c_1.conda
      - conda: https://conda.anaconda.org/conda-forge/noarch/stack_data-0.6.3-pyhd8ed1ab_1.conda
      - conda: https://conda.anaconda.org/conda-forge/linux-64/tk-8.6.13-noxft_hd72426e_102.conda
      - conda: https://conda.anaconda.org/conda-forge/linux-64/tornado-6.5.2-py312h4c3975b_0.conda
      - conda: https://conda.anaconda.org/conda-forge/noarch/traitlets-5.14.3-pyhd8ed1ab_1.conda
      - conda: https://conda.anaconda.org/conda-forge/noarch/typing_extensions-4.15.0-pyhcf101f3_0.conda
      - conda: https://conda.anaconda.org/conda-forge/noarch/tzdata-2025b-h78e105d_0.conda
      - conda: https://conda.anaconda.org/conda-forge/noarch/wcwidth-0.2.13-pyhd8ed1ab_1.conda
      - conda: https://conda.anaconda.org/conda-forge/linux-64/zeromq-4.3.5-h3b0a872_7.conda
      - conda: https://conda.anaconda.org/conda-forge/noarch/zipp-3.23.0-pyhd8ed1ab_0.conda
      - pypi: https://files.pythonhosted.org/packages/cb/8c/2b30c12155ad8de0cf641d76a8b396a16d2c36bc6d50b621a62b7c4567c1/build-1.3.0-py3-none-any.whl
      - pypi: https://files.pythonhosted.org/packages/bd/24/12818598c362d7f300f18e74db45963dbcb85150324092410c8b49405e42/pyproject_hooks-1.2.0-py3-none-any.whl
      - pypi: https://files.pythonhosted.org/packages/ed/6c/b86f5f2f5aeebb0028034ea180399af23c8cbc42748bba0672c9cabdde38/uv-0.8.14-py3-none-manylinux_2_17_x86_64.manylinux2014_x86_64.whl
      linux-aarch64:
      - conda: https://conda.anaconda.org/conda-forge/linux-aarch64/_openmp_mutex-4.5-2_gnu.tar.bz2
      - conda: https://conda.anaconda.org/conda-forge/noarch/_python_abi3_support-1.0-hd8ed1ab_2.conda
      - conda: https://conda.anaconda.org/conda-forge/noarch/asttokens-3.0.0-pyhd8ed1ab_1.conda
      - conda: https://conda.anaconda.org/conda-forge/linux-aarch64/bzip2-1.0.8-h68df207_7.conda
      - conda: https://conda.anaconda.org/conda-forge/noarch/ca-certificates-2025.8.3-hbd8a1cb_0.conda
      - conda: https://conda.anaconda.org/conda-forge/noarch/comm-0.2.3-pyhe01879c_0.conda
      - conda: https://conda.anaconda.org/conda-forge/noarch/cpython-3.12.11-py312hd8ed1ab_0.conda
      - conda: https://conda.anaconda.org/conda-forge/linux-aarch64/debugpy-1.8.16-py312hf55c4e8_1.conda
      - conda: https://conda.anaconda.org/conda-forge/noarch/decorator-5.2.1-pyhd8ed1ab_0.conda
      - conda: https://conda.anaconda.org/conda-forge/noarch/exceptiongroup-1.3.0-pyhd8ed1ab_0.conda
      - conda: https://conda.anaconda.org/conda-forge/noarch/executing-2.2.1-pyhd8ed1ab_0.conda
      - conda: https://conda.anaconda.org/conda-forge/noarch/importlib-metadata-8.7.0-pyhe01879c_1.conda
      - conda: https://conda.anaconda.org/conda-forge/noarch/ipykernel-6.30.1-pyh82676e8_0.conda
      - conda: https://conda.anaconda.org/conda-forge/noarch/ipython-9.5.0-pyhfa0c392_0.conda
      - conda: https://conda.anaconda.org/conda-forge/noarch/ipython_pygments_lexers-1.1.1-pyhd8ed1ab_0.conda
      - conda: https://conda.anaconda.org/conda-forge/noarch/jedi-0.19.2-pyhd8ed1ab_1.conda
      - conda: https://conda.anaconda.org/conda-forge/noarch/jupyter_client-8.6.3-pyhd8ed1ab_1.conda
      - conda: https://conda.anaconda.org/conda-forge/noarch/jupyter_core-5.8.1-pyh31011fe_0.conda
      - conda: https://conda.anaconda.org/conda-forge/linux-aarch64/keyutils-1.6.3-h86ecc28_0.conda
      - conda: https://conda.anaconda.org/conda-forge/linux-aarch64/krb5-1.21.3-h50a48e9_0.conda
      - conda: https://conda.anaconda.org/conda-forge/linux-aarch64/ld_impl_linux-aarch64-2.44-h5e2c951_1.conda
      - conda: https://conda.anaconda.org/conda-forge/linux-aarch64/libedit-3.1.20250104-pl5321h976ea20_0.conda
      - conda: https://conda.anaconda.org/conda-forge/linux-aarch64/libexpat-2.7.1-hfae3067_0.conda
      - conda: https://conda.anaconda.org/conda-forge/linux-aarch64/libffi-3.4.6-he21f813_1.conda
      - conda: https://conda.anaconda.org/conda-forge/linux-aarch64/libgcc-15.1.0-he277a41_4.conda
      - conda: https://conda.anaconda.org/conda-forge/linux-aarch64/libgcc-ng-15.1.0-he9431aa_4.conda
      - conda: https://conda.anaconda.org/conda-forge/linux-aarch64/libgomp-15.1.0-he277a41_4.conda
      - conda: https://conda.anaconda.org/conda-forge/linux-aarch64/liblzma-5.8.1-h86ecc28_2.conda
      - conda: https://conda.anaconda.org/conda-forge/linux-aarch64/libnsl-2.0.1-h86ecc28_1.conda
      - conda: https://conda.anaconda.org/conda-forge/linux-aarch64/libsodium-1.0.20-h68df207_0.conda
      - conda: https://conda.anaconda.org/conda-forge/linux-aarch64/libsqlite-3.50.4-h022381a_0.conda
      - conda: https://conda.anaconda.org/conda-forge/linux-aarch64/libstdcxx-15.1.0-h3f4de04_4.conda
      - conda: https://conda.anaconda.org/conda-forge/linux-aarch64/libstdcxx-ng-15.1.0-hf1166c9_4.conda
      - conda: https://conda.anaconda.org/conda-forge/linux-aarch64/libuuid-2.38.1-hb4cce97_0.conda
      - conda: https://conda.anaconda.org/conda-forge/linux-aarch64/libxcrypt-4.4.36-h31becfc_1.conda
      - conda: https://conda.anaconda.org/conda-forge/linux-aarch64/libzlib-1.3.1-h86ecc28_2.conda
      - conda: https://conda.anaconda.org/conda-forge/noarch/matplotlib-inline-0.1.7-pyhd8ed1ab_1.conda
      - conda: https://conda.anaconda.org/conda-forge/linux-aarch64/ncurses-6.5-ha32ae93_3.conda
      - conda: https://conda.anaconda.org/conda-forge/noarch/nest-asyncio-1.6.0-pyhd8ed1ab_1.conda
      - conda: https://conda.anaconda.org/conda-forge/linux-aarch64/openssl-3.5.2-h8e36d6e_0.conda
      - conda: https://conda.anaconda.org/conda-forge/noarch/packaging-25.0-pyh29332c3_1.conda
      - conda: https://conda.anaconda.org/conda-forge/noarch/parso-0.8.5-pyhcf101f3_0.conda
      - conda: https://conda.anaconda.org/conda-forge/noarch/pexpect-4.9.0-pyhd8ed1ab_1.conda
      - conda: https://conda.anaconda.org/conda-forge/noarch/pickleshare-0.7.5-pyhd8ed1ab_1004.conda
      - conda: https://conda.anaconda.org/conda-forge/noarch/platformdirs-4.4.0-pyhcf101f3_0.conda
      - conda: https://conda.anaconda.org/conda-forge/noarch/prompt-toolkit-3.0.52-pyha770c72_0.conda
      - conda: https://conda.anaconda.org/conda-forge/linux-aarch64/psutil-7.0.0-py312hcd1a082_1.conda
      - conda: https://conda.anaconda.org/conda-forge/noarch/ptyprocess-0.7.0-pyhd8ed1ab_1.conda
      - conda: https://conda.anaconda.org/conda-forge/noarch/pure_eval-0.2.3-pyhd8ed1ab_1.conda
      - conda: https://conda.anaconda.org/conda-forge/noarch/pygments-2.19.2-pyhd8ed1ab_0.conda
      - conda: https://conda.anaconda.org/conda-forge/linux-aarch64/python-3.12.11-h1683364_0_cpython.conda
      - conda: https://conda.anaconda.org/conda-forge/noarch/python-dateutil-2.9.0.post0-pyhe01879c_2.conda
      - conda: https://conda.anaconda.org/conda-forge/noarch/python-gil-3.12.11-hd8ed1ab_0.conda
      - conda: https://conda.anaconda.org/conda-forge/noarch/python_abi-3.12-8_cp312.conda
      - conda: https://conda.anaconda.org/conda-forge/linux-aarch64/pyzmq-27.0.2-py312h4552c38_2.conda
      - conda: https://conda.anaconda.org/conda-forge/linux-aarch64/readline-8.2-h8382b9d_2.conda
      - conda: https://conda.anaconda.org/conda-forge/noarch/six-1.17.0-pyhe01879c_1.conda
      - conda: https://conda.anaconda.org/conda-forge/noarch/stack_data-0.6.3-pyhd8ed1ab_1.conda
      - conda: https://conda.anaconda.org/conda-forge/linux-aarch64/tk-8.6.13-noxft_h5688188_102.conda
      - conda: https://conda.anaconda.org/conda-forge/linux-aarch64/tornado-6.5.2-py312hefbd42c_0.conda
      - conda: https://conda.anaconda.org/conda-forge/noarch/traitlets-5.14.3-pyhd8ed1ab_1.conda
      - conda: https://conda.anaconda.org/conda-forge/noarch/typing_extensions-4.15.0-pyhcf101f3_0.conda
      - conda: https://conda.anaconda.org/conda-forge/noarch/tzdata-2025b-h78e105d_0.conda
      - conda: https://conda.anaconda.org/conda-forge/noarch/wcwidth-0.2.13-pyhd8ed1ab_1.conda
      - conda: https://conda.anaconda.org/conda-forge/linux-aarch64/zeromq-4.3.5-h5efb499_7.conda
      - conda: https://conda.anaconda.org/conda-forge/noarch/zipp-3.23.0-pyhd8ed1ab_0.conda
      - pypi: https://files.pythonhosted.org/packages/cb/8c/2b30c12155ad8de0cf641d76a8b396a16d2c36bc6d50b621a62b7c4567c1/build-1.3.0-py3-none-any.whl
      - pypi: https://files.pythonhosted.org/packages/bd/24/12818598c362d7f300f18e74db45963dbcb85150324092410c8b49405e42/pyproject_hooks-1.2.0-py3-none-any.whl
      - pypi: https://files.pythonhosted.org/packages/b4/04/7b019c63d26d296bf6dfd8ad9b86e51f84b2ec7f37d68f8b93138a3fa404/uv-0.8.14-py3-none-manylinux_2_28_aarch64.whl
      osx-64:
      - conda: https://conda.anaconda.org/conda-forge/noarch/_python_abi3_support-1.0-hd8ed1ab_2.conda
      - conda: https://conda.anaconda.org/conda-forge/noarch/appnope-0.1.4-pyhd8ed1ab_1.conda
      - conda: https://conda.anaconda.org/conda-forge/noarch/asttokens-3.0.0-pyhd8ed1ab_1.conda
      - conda: https://conda.anaconda.org/conda-forge/osx-64/bzip2-1.0.8-hfdf4475_7.conda
      - conda: https://conda.anaconda.org/conda-forge/noarch/ca-certificates-2025.8.3-hbd8a1cb_0.conda
      - conda: https://conda.anaconda.org/conda-forge/noarch/comm-0.2.3-pyhe01879c_0.conda
      - conda: https://conda.anaconda.org/conda-forge/noarch/cpython-3.12.11-py312hd8ed1ab_0.conda
      - conda: https://conda.anaconda.org/conda-forge/osx-64/debugpy-1.8.16-py312h2ac44ba_1.conda
      - conda: https://conda.anaconda.org/conda-forge/noarch/decorator-5.2.1-pyhd8ed1ab_0.conda
      - conda: https://conda.anaconda.org/conda-forge/noarch/exceptiongroup-1.3.0-pyhd8ed1ab_0.conda
      - conda: https://conda.anaconda.org/conda-forge/noarch/executing-2.2.1-pyhd8ed1ab_0.conda
      - conda: https://conda.anaconda.org/conda-forge/noarch/importlib-metadata-8.7.0-pyhe01879c_1.conda
      - conda: https://conda.anaconda.org/conda-forge/noarch/ipykernel-6.30.1-pyh92f572d_0.conda
      - conda: https://conda.anaconda.org/conda-forge/noarch/ipython-9.5.0-pyhfa0c392_0.conda
      - conda: https://conda.anaconda.org/conda-forge/noarch/ipython_pygments_lexers-1.1.1-pyhd8ed1ab_0.conda
      - conda: https://conda.anaconda.org/conda-forge/noarch/jedi-0.19.2-pyhd8ed1ab_1.conda
      - conda: https://conda.anaconda.org/conda-forge/noarch/jupyter_client-8.6.3-pyhd8ed1ab_1.conda
      - conda: https://conda.anaconda.org/conda-forge/noarch/jupyter_core-5.8.1-pyh31011fe_0.conda
      - conda: https://conda.anaconda.org/conda-forge/osx-64/krb5-1.21.3-h37d8d59_0.conda
      - conda: https://conda.anaconda.org/conda-forge/osx-64/libcxx-21.1.0-h3d58e20_1.conda
      - conda: https://conda.anaconda.org/conda-forge/osx-64/libedit-3.1.20250104-pl5321ha958ccf_0.conda
      - conda: https://conda.anaconda.org/conda-forge/osx-64/libexpat-2.7.1-h21dd04a_0.conda
      - conda: https://conda.anaconda.org/conda-forge/osx-64/libffi-3.4.6-h281671d_1.conda
      - conda: https://conda.anaconda.org/conda-forge/osx-64/liblzma-5.8.1-hd471939_2.conda
      - conda: https://conda.anaconda.org/conda-forge/osx-64/libsodium-1.0.20-hfdf4475_0.conda
      - conda: https://conda.anaconda.org/conda-forge/osx-64/libsqlite-3.50.4-h39a8b3b_0.conda
      - conda: https://conda.anaconda.org/conda-forge/osx-64/libzlib-1.3.1-hd23fc13_2.conda
      - conda: https://conda.anaconda.org/conda-forge/noarch/matplotlib-inline-0.1.7-pyhd8ed1ab_1.conda
      - conda: https://conda.anaconda.org/conda-forge/osx-64/ncurses-6.5-h0622a9a_3.conda
      - conda: https://conda.anaconda.org/conda-forge/noarch/nest-asyncio-1.6.0-pyhd8ed1ab_1.conda
      - conda: https://conda.anaconda.org/conda-forge/osx-64/openssl-3.5.2-h6e31bce_0.conda
      - conda: https://conda.anaconda.org/conda-forge/noarch/packaging-25.0-pyh29332c3_1.conda
      - conda: https://conda.anaconda.org/conda-forge/noarch/parso-0.8.5-pyhcf101f3_0.conda
      - conda: https://conda.anaconda.org/conda-forge/noarch/pexpect-4.9.0-pyhd8ed1ab_1.conda
      - conda: https://conda.anaconda.org/conda-forge/noarch/pickleshare-0.7.5-pyhd8ed1ab_1004.conda
      - conda: https://conda.anaconda.org/conda-forge/noarch/platformdirs-4.4.0-pyhcf101f3_0.conda
      - conda: https://conda.anaconda.org/conda-forge/noarch/prompt-toolkit-3.0.52-pyha770c72_0.conda
      - conda: https://conda.anaconda.org/conda-forge/osx-64/psutil-7.0.0-py312h2f459f6_1.conda
      - conda: https://conda.anaconda.org/conda-forge/noarch/ptyprocess-0.7.0-pyhd8ed1ab_1.conda
      - conda: https://conda.anaconda.org/conda-forge/noarch/pure_eval-0.2.3-pyhd8ed1ab_1.conda
      - conda: https://conda.anaconda.org/conda-forge/noarch/pygments-2.19.2-pyhd8ed1ab_0.conda
      - conda: https://conda.anaconda.org/conda-forge/osx-64/python-3.12.11-h9ccd52b_0_cpython.conda
      - conda: https://conda.anaconda.org/conda-forge/noarch/python-dateutil-2.9.0.post0-pyhe01879c_2.conda
      - conda: https://conda.anaconda.org/conda-forge/noarch/python-gil-3.12.11-hd8ed1ab_0.conda
      - conda: https://conda.anaconda.org/conda-forge/noarch/python_abi-3.12-8_cp312.conda
      - conda: https://conda.anaconda.org/conda-forge/osx-64/pyzmq-27.0.2-py312h04a22a1_2.conda
      - conda: https://conda.anaconda.org/conda-forge/osx-64/readline-8.2-h7cca4af_2.conda
      - conda: https://conda.anaconda.org/conda-forge/noarch/six-1.17.0-pyhe01879c_1.conda
      - conda: https://conda.anaconda.org/conda-forge/noarch/stack_data-0.6.3-pyhd8ed1ab_1.conda
      - conda: https://conda.anaconda.org/conda-forge/osx-64/tk-8.6.13-hf689a15_2.conda
      - conda: https://conda.anaconda.org/conda-forge/osx-64/tornado-6.5.2-py312h2f459f6_0.conda
      - conda: https://conda.anaconda.org/conda-forge/noarch/traitlets-5.14.3-pyhd8ed1ab_1.conda
      - conda: https://conda.anaconda.org/conda-forge/noarch/typing_extensions-4.15.0-pyhcf101f3_0.conda
      - conda: https://conda.anaconda.org/conda-forge/noarch/tzdata-2025b-h78e105d_0.conda
      - conda: https://conda.anaconda.org/conda-forge/noarch/wcwidth-0.2.13-pyhd8ed1ab_1.conda
      - conda: https://conda.anaconda.org/conda-forge/osx-64/zeromq-4.3.5-h7130eaa_7.conda
      - conda: https://conda.anaconda.org/conda-forge/noarch/zipp-3.23.0-pyhd8ed1ab_0.conda
      - pypi: https://files.pythonhosted.org/packages/cb/8c/2b30c12155ad8de0cf641d76a8b396a16d2c36bc6d50b621a62b7c4567c1/build-1.3.0-py3-none-any.whl
      - pypi: https://files.pythonhosted.org/packages/bd/24/12818598c362d7f300f18e74db45963dbcb85150324092410c8b49405e42/pyproject_hooks-1.2.0-py3-none-any.whl
      - pypi: https://files.pythonhosted.org/packages/61/de/e8d3c1669edb70ae165ad6c06598ff237ddbc1dc743cc590a2c30c245b93/uv-0.8.14-py3-none-macosx_10_12_x86_64.whl
      osx-arm64:
      - conda: https://conda.anaconda.org/conda-forge/noarch/_python_abi3_support-1.0-hd8ed1ab_2.conda
      - conda: https://conda.anaconda.org/conda-forge/noarch/appnope-0.1.4-pyhd8ed1ab_1.conda
      - conda: https://conda.anaconda.org/conda-forge/noarch/asttokens-3.0.0-pyhd8ed1ab_1.conda
      - conda: https://conda.anaconda.org/conda-forge/osx-arm64/bzip2-1.0.8-h99b78c6_7.conda
      - conda: https://conda.anaconda.org/conda-forge/noarch/ca-certificates-2025.8.3-hbd8a1cb_0.conda
      - conda: https://conda.anaconda.org/conda-forge/noarch/comm-0.2.3-pyhe01879c_0.conda
      - conda: https://conda.anaconda.org/conda-forge/noarch/cpython-3.12.11-py312hd8ed1ab_0.conda
      - conda: https://conda.anaconda.org/conda-forge/osx-arm64/debugpy-1.8.16-py312he360a15_1.conda
      - conda: https://conda.anaconda.org/conda-forge/noarch/decorator-5.2.1-pyhd8ed1ab_0.conda
      - conda: https://conda.anaconda.org/conda-forge/noarch/exceptiongroup-1.3.0-pyhd8ed1ab_0.conda
      - conda: https://conda.anaconda.org/conda-forge/noarch/executing-2.2.1-pyhd8ed1ab_0.conda
      - conda: https://conda.anaconda.org/conda-forge/osx-arm64/icu-75.1-hfee45f7_0.conda
      - conda: https://conda.anaconda.org/conda-forge/noarch/importlib-metadata-8.7.0-pyhe01879c_1.conda
      - conda: https://conda.anaconda.org/conda-forge/noarch/ipykernel-6.30.1-pyh92f572d_0.conda
      - conda: https://conda.anaconda.org/conda-forge/noarch/ipython-9.5.0-pyhfa0c392_0.conda
      - conda: https://conda.anaconda.org/conda-forge/noarch/ipython_pygments_lexers-1.1.1-pyhd8ed1ab_0.conda
      - conda: https://conda.anaconda.org/conda-forge/noarch/jedi-0.19.2-pyhd8ed1ab_1.conda
      - conda: https://conda.anaconda.org/conda-forge/noarch/jupyter_client-8.6.3-pyhd8ed1ab_1.conda
      - conda: https://conda.anaconda.org/conda-forge/noarch/jupyter_core-5.8.1-pyh31011fe_0.conda
      - conda: https://conda.anaconda.org/conda-forge/osx-arm64/krb5-1.21.3-h237132a_0.conda
      - conda: https://conda.anaconda.org/conda-forge/osx-arm64/libcxx-21.1.0-hf598326_1.conda
      - conda: https://conda.anaconda.org/conda-forge/osx-arm64/libedit-3.1.20250104-pl5321hafb1f1b_0.conda
      - conda: https://conda.anaconda.org/conda-forge/osx-arm64/libexpat-2.7.1-hec049ff_0.conda
      - conda: https://conda.anaconda.org/conda-forge/osx-arm64/libffi-3.4.6-h1da3d7d_1.conda
      - conda: https://conda.anaconda.org/conda-forge/osx-arm64/liblzma-5.8.1-h39f12f2_2.conda
      - conda: https://conda.anaconda.org/conda-forge/osx-arm64/libsodium-1.0.20-h99b78c6_0.conda
      - conda: https://conda.anaconda.org/conda-forge/osx-arm64/libsqlite-3.50.4-h4237e3c_0.conda
      - conda: https://conda.anaconda.org/conda-forge/osx-arm64/libzlib-1.3.1-h8359307_2.conda
      - conda: https://conda.anaconda.org/conda-forge/noarch/matplotlib-inline-0.1.7-pyhd8ed1ab_1.conda
      - conda: https://conda.anaconda.org/conda-forge/osx-arm64/ncurses-6.5-h5e97a16_3.conda
      - conda: https://conda.anaconda.org/conda-forge/noarch/nest-asyncio-1.6.0-pyhd8ed1ab_1.conda
      - conda: https://conda.anaconda.org/conda-forge/osx-arm64/openssl-3.5.2-he92f556_0.conda
      - conda: https://conda.anaconda.org/conda-forge/noarch/packaging-25.0-pyh29332c3_1.conda
      - conda: https://conda.anaconda.org/conda-forge/noarch/parso-0.8.5-pyhcf101f3_0.conda
      - conda: https://conda.anaconda.org/conda-forge/noarch/pexpect-4.9.0-pyhd8ed1ab_1.conda
      - conda: https://conda.anaconda.org/conda-forge/noarch/pickleshare-0.7.5-pyhd8ed1ab_1004.conda
      - conda: https://conda.anaconda.org/conda-forge/noarch/platformdirs-4.4.0-pyhcf101f3_0.conda
      - conda: https://conda.anaconda.org/conda-forge/noarch/prompt-toolkit-3.0.52-pyha770c72_0.conda
      - conda: https://conda.anaconda.org/conda-forge/osx-arm64/psutil-7.0.0-py312h163523d_1.conda
      - conda: https://conda.anaconda.org/conda-forge/noarch/ptyprocess-0.7.0-pyhd8ed1ab_1.conda
      - conda: https://conda.anaconda.org/conda-forge/noarch/pure_eval-0.2.3-pyhd8ed1ab_1.conda
      - conda: https://conda.anaconda.org/conda-forge/noarch/pygments-2.19.2-pyhd8ed1ab_0.conda
      - conda: https://conda.anaconda.org/conda-forge/osx-arm64/python-3.12.11-hc22306f_0_cpython.conda
      - conda: https://conda.anaconda.org/conda-forge/noarch/python-dateutil-2.9.0.post0-pyhe01879c_2.conda
      - conda: https://conda.anaconda.org/conda-forge/noarch/python-gil-3.12.11-hd8ed1ab_0.conda
      - conda: https://conda.anaconda.org/conda-forge/noarch/python_abi-3.12-8_cp312.conda
      - conda: https://conda.anaconda.org/conda-forge/osx-arm64/pyzmq-27.0.2-py312hd175295_2.conda
      - conda: https://conda.anaconda.org/conda-forge/osx-arm64/readline-8.2-h1d1bf99_2.conda
      - conda: https://conda.anaconda.org/conda-forge/noarch/six-1.17.0-pyhe01879c_1.conda
      - conda: https://conda.anaconda.org/conda-forge/noarch/stack_data-0.6.3-pyhd8ed1ab_1.conda
      - conda: https://conda.anaconda.org/conda-forge/osx-arm64/tk-8.6.13-h892fb3f_2.conda
      - conda: https://conda.anaconda.org/conda-forge/osx-arm64/tornado-6.5.2-py312h163523d_0.conda
      - conda: https://conda.anaconda.org/conda-forge/noarch/traitlets-5.14.3-pyhd8ed1ab_1.conda
      - conda: https://conda.anaconda.org/conda-forge/noarch/typing_extensions-4.15.0-pyhcf101f3_0.conda
      - conda: https://conda.anaconda.org/conda-forge/noarch/tzdata-2025b-h78e105d_0.conda
      - conda: https://conda.anaconda.org/conda-forge/noarch/wcwidth-0.2.13-pyhd8ed1ab_1.conda
      - conda: https://conda.anaconda.org/conda-forge/osx-arm64/zeromq-4.3.5-hc1bb282_7.conda
      - conda: https://conda.anaconda.org/conda-forge/noarch/zipp-3.23.0-pyhd8ed1ab_0.conda
      - pypi: https://files.pythonhosted.org/packages/cb/8c/2b30c12155ad8de0cf641d76a8b396a16d2c36bc6d50b621a62b7c4567c1/build-1.3.0-py3-none-any.whl
      - pypi: https://files.pythonhosted.org/packages/bd/24/12818598c362d7f300f18e74db45963dbcb85150324092410c8b49405e42/pyproject_hooks-1.2.0-py3-none-any.whl
      - pypi: https://files.pythonhosted.org/packages/dc/61/9e4c3382f79cef69229f4f301ce1b391121f5a9d1015dd82487e08f0d718/uv-0.8.14-py3-none-macosx_11_0_arm64.whl
      win-64:
      - conda: https://conda.anaconda.org/conda-forge/noarch/_python_abi3_support-1.0-hd8ed1ab_2.conda
      - conda: https://conda.anaconda.org/conda-forge/noarch/asttokens-3.0.0-pyhd8ed1ab_1.conda
      - conda: https://conda.anaconda.org/conda-forge/win-64/bzip2-1.0.8-h2466b09_7.conda
      - conda: https://conda.anaconda.org/conda-forge/noarch/ca-certificates-2025.8.3-h4c7d964_0.conda
      - conda: https://conda.anaconda.org/conda-forge/noarch/colorama-0.4.6-pyhd8ed1ab_1.conda
      - conda: https://conda.anaconda.org/conda-forge/noarch/comm-0.2.3-pyhe01879c_0.conda
      - conda: https://conda.anaconda.org/conda-forge/noarch/cpython-3.12.11-py312hd8ed1ab_0.conda
      - conda: https://conda.anaconda.org/conda-forge/win-64/debugpy-1.8.16-py312ha1a9051_1.conda
      - conda: https://conda.anaconda.org/conda-forge/noarch/decorator-5.2.1-pyhd8ed1ab_0.conda
      - conda: https://conda.anaconda.org/conda-forge/noarch/exceptiongroup-1.3.0-pyhd8ed1ab_0.conda
      - conda: https://conda.anaconda.org/conda-forge/noarch/executing-2.2.1-pyhd8ed1ab_0.conda
      - conda: https://conda.anaconda.org/conda-forge/noarch/importlib-metadata-8.7.0-pyhe01879c_1.conda
      - conda: https://conda.anaconda.org/conda-forge/noarch/ipykernel-6.30.1-pyh3521513_0.conda
      - conda: https://conda.anaconda.org/conda-forge/noarch/ipython-9.5.0-pyh6be1c34_0.conda
      - conda: https://conda.anaconda.org/conda-forge/noarch/ipython_pygments_lexers-1.1.1-pyhd8ed1ab_0.conda
      - conda: https://conda.anaconda.org/conda-forge/noarch/jedi-0.19.2-pyhd8ed1ab_1.conda
      - conda: https://conda.anaconda.org/conda-forge/noarch/jupyter_client-8.6.3-pyhd8ed1ab_1.conda
      - conda: https://conda.anaconda.org/conda-forge/noarch/jupyter_core-5.8.1-pyh5737063_0.conda
      - conda: https://conda.anaconda.org/conda-forge/win-64/krb5-1.21.3-hdf4eb48_0.conda
      - conda: https://conda.anaconda.org/conda-forge/win-64/libexpat-2.7.1-hac47afa_0.conda
      - conda: https://conda.anaconda.org/conda-forge/win-64/libffi-3.4.6-h537db12_1.conda
      - conda: https://conda.anaconda.org/conda-forge/win-64/liblzma-5.8.1-h2466b09_2.conda
      - conda: https://conda.anaconda.org/conda-forge/win-64/libsodium-1.0.20-hc70643c_0.conda
      - conda: https://conda.anaconda.org/conda-forge/win-64/libsqlite-3.50.4-hf5d6505_0.conda
      - conda: https://conda.anaconda.org/conda-forge/win-64/libzlib-1.3.1-h2466b09_2.conda
      - conda: https://conda.anaconda.org/conda-forge/noarch/matplotlib-inline-0.1.7-pyhd8ed1ab_1.conda
      - conda: https://conda.anaconda.org/conda-forge/noarch/nest-asyncio-1.6.0-pyhd8ed1ab_1.conda
      - conda: https://conda.anaconda.org/conda-forge/win-64/openssl-3.5.2-h725018a_0.conda
      - conda: https://conda.anaconda.org/conda-forge/noarch/packaging-25.0-pyh29332c3_1.conda
      - conda: https://conda.anaconda.org/conda-forge/noarch/parso-0.8.5-pyhcf101f3_0.conda
      - conda: https://conda.anaconda.org/conda-forge/noarch/pickleshare-0.7.5-pyhd8ed1ab_1004.conda
      - conda: https://conda.anaconda.org/conda-forge/noarch/platformdirs-4.4.0-pyhcf101f3_0.conda
      - conda: https://conda.anaconda.org/conda-forge/noarch/prompt-toolkit-3.0.52-pyha770c72_0.conda
      - conda: https://conda.anaconda.org/conda-forge/win-64/psutil-7.0.0-py312he06e257_1.conda
      - conda: https://conda.anaconda.org/conda-forge/noarch/pure_eval-0.2.3-pyhd8ed1ab_1.conda
      - conda: https://conda.anaconda.org/conda-forge/noarch/pygments-2.19.2-pyhd8ed1ab_0.conda
      - conda: https://conda.anaconda.org/conda-forge/win-64/python-3.12.11-h3f84c4b_0_cpython.conda
      - conda: https://conda.anaconda.org/conda-forge/noarch/python-dateutil-2.9.0.post0-pyhe01879c_2.conda
      - conda: https://conda.anaconda.org/conda-forge/noarch/python-gil-3.12.11-hd8ed1ab_0.conda
      - conda: https://conda.anaconda.org/conda-forge/noarch/python_abi-3.12-8_cp312.conda
      - conda: https://conda.anaconda.org/conda-forge/win-64/pywin32-311-py312h829343e_1.conda
      - conda: https://conda.anaconda.org/conda-forge/win-64/pyzmq-27.0.2-py312hbb5da91_2.conda
      - conda: https://conda.anaconda.org/conda-forge/noarch/six-1.17.0-pyhe01879c_1.conda
      - conda: https://conda.anaconda.org/conda-forge/noarch/stack_data-0.6.3-pyhd8ed1ab_1.conda
      - conda: https://conda.anaconda.org/conda-forge/win-64/tk-8.6.13-h2c6b04d_2.conda
      - conda: https://conda.anaconda.org/conda-forge/win-64/tornado-6.5.2-py312he06e257_0.conda
      - conda: https://conda.anaconda.org/conda-forge/noarch/traitlets-5.14.3-pyhd8ed1ab_1.conda
      - conda: https://conda.anaconda.org/conda-forge/noarch/typing_extensions-4.15.0-pyhcf101f3_0.conda
      - conda: https://conda.anaconda.org/conda-forge/noarch/tzdata-2025b-h78e105d_0.conda
      - conda: https://conda.anaconda.org/conda-forge/win-64/ucrt-10.0.26100.0-h57928b3_0.conda
      - conda: https://conda.anaconda.org/conda-forge/win-64/vc-14.3-h41ae7f8_31.conda
      - conda: https://conda.anaconda.org/conda-forge/win-64/vc14_runtime-14.44.35208-h818238b_31.conda
      - conda: https://conda.anaconda.org/conda-forge/win-64/vcomp14-14.44.35208-h818238b_31.conda
      - conda: https://conda.anaconda.org/conda-forge/noarch/wcwidth-0.2.13-pyhd8ed1ab_1.conda
      - conda: https://conda.anaconda.org/conda-forge/win-64/zeromq-4.3.5-ha9f60a1_7.conda
      - conda: https://conda.anaconda.org/conda-forge/noarch/zipp-3.23.0-pyhd8ed1ab_0.conda
      - pypi: https://files.pythonhosted.org/packages/cb/8c/2b30c12155ad8de0cf641d76a8b396a16d2c36bc6d50b621a62b7c4567c1/build-1.3.0-py3-none-any.whl
      - pypi: https://files.pythonhosted.org/packages/bd/24/12818598c362d7f300f18e74db45963dbcb85150324092410c8b49405e42/pyproject_hooks-1.2.0-py3-none-any.whl
      - pypi: https://files.pythonhosted.org/packages/45/5e/9bf7004bd53e9279265d73a131fe2a6c7d74c1125c53e805b5e9f4047f37/uv-0.8.14-py3-none-win_amd64.whl
packages:
- conda: https://conda.anaconda.org/conda-forge/linux-64/_libgcc_mutex-0.1-conda_forge.tar.bz2
  sha256: fe51de6107f9edc7aa4f786a70f4a883943bc9d39b3bb7307c04c41410990726
  md5: d7c89558ba9fa0495403155b64376d81
  license: None
  purls: []
  size: 2562
  timestamp: 1578324546067
- conda: https://conda.anaconda.org/conda-forge/linux-64/_openmp_mutex-4.5-2_gnu.tar.bz2
  build_number: 16
  sha256: fbe2c5e56a653bebb982eda4876a9178aedfc2b545f25d0ce9c4c0b508253d22
  md5: 73aaf86a425cc6e73fcf236a5a46396d
  depends:
  - _libgcc_mutex 0.1 conda_forge
  - libgomp >=7.5.0
  constrains:
  - openmp_impl 9999
  license: BSD-3-Clause
  license_family: BSD
  purls: []
  size: 23621
  timestamp: 1650670423406
- conda: https://conda.anaconda.org/conda-forge/linux-aarch64/_openmp_mutex-4.5-2_gnu.tar.bz2
  build_number: 16
  sha256: 3702bef2f0a4d38bd8288bbe54aace623602a1343c2cfbefd3fa188e015bebf0
  md5: 6168d71addc746e8f2b8d57dfd2edcea
  depends:
  - libgomp >=7.5.0
  constrains:
  - openmp_impl 9999
  license: BSD-3-Clause
  license_family: BSD
  purls: []
  size: 23712
  timestamp: 1650670790230
- conda: https://conda.anaconda.org/conda-forge/noarch/_python_abi3_support-1.0-hd8ed1ab_2.conda
  sha256: a3967b937b9abf0f2a99f3173fa4630293979bd1644709d89580e7c62a544661
  md5: aaa2a381ccc56eac91d63b6c1240312f
  depends:
  - cpython
  - python-gil
  license: MIT
  license_family: MIT
  purls: []
  size: 8191
  timestamp: 1744137672556
- conda: https://conda.anaconda.org/conda-forge/noarch/alabaster-1.0.0-pyhd8ed1ab_1.conda
  sha256: 6c4456a138919dae9edd3ac1a74b6fbe5fd66c05675f54df2f8ab8c8d0cc6cea
  md5: 1fd9696649f65fd6611fcdb4ffec738a
  depends:
  - python >=3.10
  license: BSD-3-Clause
  license_family: BSD
  purls:
  - pkg:pypi/alabaster?source=hash-mapping
  size: 18684
  timestamp: 1733750512696
- conda: https://conda.anaconda.org/conda-forge/noarch/appnope-0.1.4-pyhd8ed1ab_1.conda
  sha256: 8f032b140ea4159806e4969a68b4a3c0a7cab1ad936eb958a2b5ffe5335e19bf
  md5: 54898d0f524c9dee622d44bbb081a8ab
  depends:
  - python >=3.9
  license: BSD-2-Clause
  license_family: BSD
  purls:
  - pkg:pypi/appnope?source=hash-mapping
  size: 10076
  timestamp: 1733332433806
- conda: https://conda.anaconda.org/conda-forge/noarch/asttokens-3.0.0-pyhd8ed1ab_1.conda
  sha256: 93b14414b3b3ed91e286e1cbe4e7a60c4e1b1c730b0814d1e452a8ac4b9af593
  md5: 8f587de4bcf981e26228f268df374a9b
  depends:
  - python >=3.9
  constrains:
  - astroid >=2,<4
  license: Apache-2.0
  license_family: Apache
  purls:
  - pkg:pypi/asttokens?source=hash-mapping
  size: 28206
  timestamp: 1733250564754
- conda: https://conda.anaconda.org/conda-forge/noarch/babel-2.17.0-pyhd8ed1ab_0.conda
  sha256: 1c656a35800b7f57f7371605bc6507c8d3ad60fbaaec65876fce7f73df1fc8ac
  md5: 0a01c169f0ab0f91b26e77a3301fbfe4
  depends:
  - python >=3.9
  - pytz >=2015.7
  license: BSD-3-Clause
  license_family: BSD
  purls:
  - pkg:pypi/babel?source=hash-mapping
  size: 6938256
  timestamp: 1738490268466
- conda: https://conda.anaconda.org/conda-forge/linux-64/brotli-python-1.1.0-py312h1289d80_4.conda
  sha256: 52a9ac412512b418ecdb364ba21c0f3dc96f0abbdb356b3cfbb980020b663d9b
  md5: fd0e7746ed0676f008daacb706ce69e4
  depends:
  - __glibc >=2.17,<3.0.a0
  - libgcc >=14
  - libstdcxx >=14
  - python >=3.12,<3.13.0a0
  - python_abi 3.12.* *_cp312
  constrains:
  - libbrotlicommon 1.1.0 hb03c661_4
  license: MIT
  license_family: MIT
  purls:
  - pkg:pypi/brotli?source=compressed-mapping
  size: 354149
  timestamp: 1756599553574
- conda: https://conda.anaconda.org/conda-forge/linux-aarch64/brotli-python-1.1.0-py312h1ab2c47_4.conda
  sha256: 347d6798d905aaa128a3e2ad5b69c0730e86b98701aaa04951cd15eb2de54f48
  md5: 53b2f879d6c80546213803f756ddedab
  depends:
  - libgcc >=14
  - libstdcxx >=14
  - python >=3.12,<3.13.0a0
  - python >=3.12,<3.13.0a0 *_cpython
  - python_abi 3.12.* *_cp312
  constrains:
  - libbrotlicommon 1.1.0 he30d5cf_4
  license: MIT
  license_family: MIT
  purls:
  - pkg:pypi/brotli?source=hash-mapping
  size: 358386
  timestamp: 1756599712491
- conda: https://conda.anaconda.org/conda-forge/osx-64/brotli-python-1.1.0-py312h462f358_4.conda
  sha256: f5b7f28d19f21c2f5bd4608b2a075e872727dae8409303f53c756f44044a3a7f
  md5: 6ed15514446509f33df546dcc1752eb1
  depends:
  - __osx >=10.13
  - libcxx >=19
  - python >=3.12,<3.13.0a0
  - python_abi 3.12.* *_cp312
  constrains:
  - libbrotlicommon 1.1.0 h1c43f85_4
  license: MIT
  license_family: MIT
  purls:
  - pkg:pypi/brotli?source=hash-mapping
  size: 369380
  timestamp: 1756600123615
- conda: https://conda.anaconda.org/conda-forge/osx-arm64/brotli-python-1.1.0-py312h6b01ec3_4.conda
  sha256: e45f24660a89c734c3d54f185ecdc359e52a5604d7e0b371e35dce042fa3cf3a
  md5: 0d50ab05d6d8fa7a38213c809637ba6d
  depends:
  - __osx >=11.0
  - libcxx >=19
  - python >=3.12,<3.13.0a0
  - python >=3.12,<3.13.0a0 *_cpython
  - python_abi 3.12.* *_cp312
  constrains:
  - libbrotlicommon 1.1.0 h6caf38d_4
  license: MIT
  license_family: MIT
  purls:
  - pkg:pypi/brotli?source=hash-mapping
  size: 341750
  timestamp: 1756600036931
- conda: https://conda.anaconda.org/conda-forge/win-64/brotli-python-1.1.0-py312hbb81ca0_4.conda
  sha256: f3c7c9b0a41c0ec0c231b92fe944e1ab9e64cf0b4ae9d82e25994d3233baa20c
  md5: 3bb5cbb24258cc7ab83126976d36e711
  depends:
  - python >=3.12,<3.13.0a0
  - python_abi 3.12.* *_cp312
  - ucrt >=10.0.20348.0
  - vc >=14.3,<15
  - vc14_runtime >=14.44.35208
  constrains:
  - libbrotlicommon 1.1.0 hfd05255_4
  license: MIT
  license_family: MIT
  purls:
  - pkg:pypi/brotli?source=hash-mapping
  size: 323090
  timestamp: 1756599941278
- pypi: https://files.pythonhosted.org/packages/cb/8c/2b30c12155ad8de0cf641d76a8b396a16d2c36bc6d50b621a62b7c4567c1/build-1.3.0-py3-none-any.whl
  name: build
  version: 1.3.0
  sha256: 7145f0b5061ba90a1500d60bd1b13ca0a8a4cebdd0cc16ed8adf1c0e739f43b4
  requires_dist:
  - packaging>=19.1
  - pyproject-hooks
  - colorama ; os_name == 'nt'
  - importlib-metadata>=4.6 ; python_full_version < '3.10.2'
  - tomli>=1.1.0 ; python_full_version < '3.11'
  - uv>=0.1.18 ; extra == 'uv'
  - virtualenv>=20.11 ; python_full_version < '3.10' and extra == 'virtualenv'
  - virtualenv>=20.17 ; python_full_version >= '3.10' and python_full_version < '3.14' and extra == 'virtualenv'
  - virtualenv>=20.31 ; python_full_version >= '3.14' and extra == 'virtualenv'
  requires_python: '>=3.9'
- conda: https://prefix.dev/brads-forge/linux-64/bun-1.2.21-h81b34b9_0.conda
  sha256: 3e7919dd1a2cc7cff53e159da6fe3d43b7985ace05893fd39a70e23f25fe9ae6
  license: MIT
  size: 32330815
  timestamp: 1756180449785
- conda: https://prefix.dev/brads-forge/linux-aarch64/bun-1.2.21-he672143_0.conda
  sha256: 955bf1c0c10f8ccb059216a0b78bba4cdcf2300dbab1c8aa5a4ae7c78ec1daf2
  license: MIT
  size: 31405051
  timestamp: 1756180475851
- conda: https://prefix.dev/brads-forge/osx-64/bun-1.2.21-he0f4bc8_0.conda
  sha256: e7ede323f4b2fe01ea0ce7cd6616765e1ad7e90d701c0804f3320e7cd48b3a04
  license: MIT
  size: 20229831
  timestamp: 1756180454553
- conda: https://prefix.dev/brads-forge/osx-arm64/bun-1.2.21-he8ea13f_0.conda
  sha256: 425630726b6adb5ab68b153bc2a1b866a22472c8dd160422a72174d53af539d4
  license: MIT
  size: 18093501
  timestamp: 1756180452103
- conda: https://prefix.dev/brads-forge/win-64/bun-1.2.21-h3c70cbc_0.conda
  sha256: 122284b1578d92b14cbb400c6c74a95f2b31a981e8149eca920559ef0d20a8c6
  license: MIT
  size: 34645339
  timestamp: 1756180459695
- conda: https://conda.anaconda.org/conda-forge/linux-64/bzip2-1.0.8-h4bc722e_7.conda
  sha256: 5ced96500d945fb286c9c838e54fa759aa04a7129c59800f0846b4335cee770d
  md5: 62ee74e96c5ebb0af99386de58cf9553
  depends:
  - __glibc >=2.17,<3.0.a0
  - libgcc-ng >=12
  license: bzip2-1.0.6
  license_family: BSD
  purls: []
  size: 252783
  timestamp: 1720974456583
- conda: https://conda.anaconda.org/conda-forge/linux-aarch64/bzip2-1.0.8-h68df207_7.conda
  sha256: 2258b0b33e1cb3a9852d47557984abb6e7ea58e3d7f92706ec1f8e879290c4cb
  md5: 56398c28220513b9ea13d7b450acfb20
  depends:
  - libgcc-ng >=12
  license: bzip2-1.0.6
  license_family: BSD
  purls: []
  size: 189884
  timestamp: 1720974504976
- conda: https://conda.anaconda.org/conda-forge/osx-64/bzip2-1.0.8-hfdf4475_7.conda
  sha256: cad153608b81fb24fc8c509357daa9ae4e49dfc535b2cb49b91e23dbd68fc3c5
  md5: 7ed4301d437b59045be7e051a0308211
  depends:
  - __osx >=10.13
  license: bzip2-1.0.6
  license_family: BSD
  purls: []
  size: 134188
  timestamp: 1720974491916
- conda: https://conda.anaconda.org/conda-forge/osx-arm64/bzip2-1.0.8-h99b78c6_7.conda
  sha256: adfa71f158cbd872a36394c56c3568e6034aa55c623634b37a4836bd036e6b91
  md5: fc6948412dbbbe9a4c9ddbbcfe0a79ab
  depends:
  - __osx >=11.0
  license: bzip2-1.0.6
  license_family: BSD
  purls: []
  size: 122909
  timestamp: 1720974522888
- conda: https://conda.anaconda.org/conda-forge/win-64/bzip2-1.0.8-h2466b09_7.conda
  sha256: 35a5dad92e88fdd7fc405e864ec239486f4f31eec229e31686e61a140a8e573b
  md5: 276e7ffe9ffe39688abc665ef0f45596
  depends:
  - ucrt >=10.0.20348.0
  - vc >=14.2,<15
  - vc14_runtime >=14.29.30139
  license: bzip2-1.0.6
  license_family: BSD
  purls: []
  size: 54927
  timestamp: 1720974860185
- conda: https://conda.anaconda.org/conda-forge/noarch/ca-certificates-2025.8.3-h4c7d964_0.conda
  sha256: 3b82f62baad3fd33827b01b0426e8203a2786c8f452f633740868296bcbe8485
  md5: c9e0c0f82f6e63323827db462b40ede8
  depends:
  - __win
  license: ISC
  purls: []
  size: 154489
  timestamp: 1754210967212
- conda: https://conda.anaconda.org/conda-forge/noarch/ca-certificates-2025.8.3-hbd8a1cb_0.conda
  sha256: 837b795a2bb39b75694ba910c13c15fa4998d4bb2a622c214a6a5174b2ae53d1
  md5: 74784ee3d225fc3dca89edb635b4e5cc
  depends:
  - __unix
  license: ISC
  purls: []
  size: 154402
  timestamp: 1754210968730
- conda: https://conda.anaconda.org/conda-forge/noarch/certifi-2025.8.3-pyhd8ed1ab_0.conda
  sha256: a1ad5b0a2a242f439608f22a538d2175cac4444b7b3f4e2b8c090ac337aaea40
  md5: 11f59985f49df4620890f3e746ed7102
  depends:
  - python >=3.9
  license: ISC
  purls:
  - pkg:pypi/certifi?source=compressed-mapping
  size: 158692
  timestamp: 1754231530168
- conda: https://conda.anaconda.org/conda-forge/linux-64/cffi-1.17.1-py312h35888ee_1.conda
  sha256: 13bf94678e7a853a39a2c6dc2674b096cfe80f43ad03d7fff4bcde05edf9fda4
  md5: 918e2510c64000a916355dcf09d26da2
  depends:
  - __glibc >=2.17,<3.0.a0
  - libffi >=3.4.6,<3.5.0a0
  - libgcc >=14
  - pycparser
  - python >=3.12,<3.13.0a0
  - python_abi 3.12.* *_cp312
  license: MIT
  purls:
  - pkg:pypi/cffi?source=hash-mapping
  size: 295227
  timestamp: 1756808421998
- conda: https://conda.anaconda.org/conda-forge/linux-aarch64/cffi-1.17.1-py312h2fc7fbd_1.conda
  sha256: f667e6a680ad528cffb7609e5d014830761527c73cdfa73d8a8e7909096d621f
  md5: 1dc30afb008019bd20e5b773b0078818
  depends:
  - libffi >=3.4.6,<3.5.0a0
  - libgcc >=14
  - pycparser
  - python >=3.12,<3.13.0a0
  - python_abi 3.12.* *_cp312
  license: MIT
  purls:
  - pkg:pypi/cffi?source=hash-mapping
  size: 313102
  timestamp: 1756809325950
- conda: https://conda.anaconda.org/conda-forge/osx-64/cffi-1.17.1-py312hc05cdf7_1.conda
  sha256: b15b6214b6caad516e508878dccde3959b4c0226bc0c570501894d870ae54d0a
  md5: c02ef6c340f9045e651a4e1bf6e99015
  depends:
  - __osx >=10.13
  - libffi >=3.4.6,<3.5.0a0
  - pycparser
  - python >=3.12,<3.13.0a0
  - python_abi 3.12.* *_cp312
  license: MIT
  purls:
  - pkg:pypi/cffi?source=hash-mapping
  size: 288317
  timestamp: 1756808571109
- conda: https://conda.anaconda.org/conda-forge/osx-arm64/cffi-1.17.1-py312h429097b_1.conda
  sha256: d6f96b95916d994166d2649374420b11132b33043c68d8681ab9afe29df3fbc3
  md5: 9641dfbf70709463180c574a3a7a0b13
  depends:
  - __osx >=11.0
  - libffi >=3.4.6,<3.5.0a0
  - pycparser
  - python >=3.12,<3.13.0a0
  - python >=3.12,<3.13.0a0 *_cpython
  - python_abi 3.12.* *_cp312
  license: MIT
  purls:
  - pkg:pypi/cffi?source=hash-mapping
  size: 287170
  timestamp: 1756808571913
- conda: https://conda.anaconda.org/conda-forge/win-64/cffi-1.17.1-py312he06e257_1.conda
  sha256: d175cbc3b11496456360922b0773d5b1f0bf8e414b48c55472d0790a5ceefdb9
  md5: a73ee5cb34f7a18dd6a11015de607e15
  depends:
  - pycparser
  - python >=3.12,<3.13.0a0
  - python_abi 3.12.* *_cp312
  - ucrt >=10.0.20348.0
  - vc >=14.3,<15
  - vc14_runtime >=14.44.35208
  license: MIT
  purls:
  - pkg:pypi/cffi?source=hash-mapping
  size: 291041
  timestamp: 1756808860538
- conda: https://conda.anaconda.org/conda-forge/noarch/charset-normalizer-3.4.3-pyhd8ed1ab_0.conda
  sha256: 838d5a011f0e7422be6427becba3de743c78f3874ad2743c341accbba9bb2624
  md5: 7e7d5ef1b9ed630e4a1c358d6bc62284
  depends:
  - python >=3.9
  license: MIT
  license_family: MIT
  purls:
  - pkg:pypi/charset-normalizer?source=hash-mapping
  size: 51033
  timestamp: 1754767444665
- pypi: https://files.pythonhosted.org/packages/d1/d6/3965ed04c63042e047cb6a3e6ed1a63a35087b6a609aa3a15ed8ac56c221/colorama-0.4.6-py2.py3-none-any.whl
  name: colorama
  version: 0.4.6
  sha256: 4f1d9991f5acc0ca119f9d443620b77f9d6b33703e51011c16baf57afb285fc6
  requires_python: '>=2.7,!=3.0.*,!=3.1.*,!=3.2.*,!=3.3.*,!=3.4.*,!=3.5.*,!=3.6.*'
- conda: https://conda.anaconda.org/conda-forge/noarch/colorama-0.4.6-pyhd8ed1ab_1.conda
  sha256: ab29d57dc70786c1269633ba3dff20288b81664d3ff8d21af995742e2bb03287
  md5: 962b9857ee8e7018c22f2776ffa0b2d7
  depends:
  - python >=3.9
  license: BSD-3-Clause
  license_family: BSD
  purls:
  - pkg:pypi/colorama?source=hash-mapping
  size: 27011
  timestamp: 1733218222191
- conda: https://conda.anaconda.org/conda-forge/noarch/comm-0.2.3-pyhe01879c_0.conda
  sha256: 576a44729314ad9e4e5ebe055fbf48beb8116b60e58f9070278985b2b634f212
  md5: 2da13f2b299d8e1995bafbbe9689a2f7
  depends:
  - python >=3.9
  - python
  license: BSD-3-Clause
  license_family: BSD
  purls:
  - pkg:pypi/comm?source=hash-mapping
  size: 14690
  timestamp: 1753453984907
- conda: https://conda.anaconda.org/conda-forge/noarch/cpython-3.12.11-py312hd8ed1ab_0.conda
  noarch: generic
  sha256: 7e7bc8e73a2f3736444a8564cbece7216464c00f0bc38e604b0c792ff60d621a
  md5: e5279009e7a7f7edd3cd2880c502b3cc
  depends:
  - python >=3.12,<3.13.0a0
  - python_abi * *_cp312
  license: Python-2.0
  purls: []
  size: 45852
  timestamp: 1749047748072
- pypi: ./projects/dagster-slurm
  name: dagster-slurm
  version: 1.3.1
  sha256: 329490f4eaf72a475f97c51141f1becf3f4028ab7fa2b67bfb251064c04a660d
  requires_dist:
  - ray>=2.48.0 ; extra == 'ray'
  requires_python: '>=3.12,<3.13'
  editable: true
- pypi: ./projects/dagster-slurm-ray
  name: dagster-slurm-ray
  version: 1.3.1
  sha256: 21d6548a2826063da5018ca0d9877ce07ed6ceffe7a74bc8170d9b90c882cfbd
  requires_dist:
  - dagster-slurm @ file:///home/picatto/ascii/dagster-slurm/projects/dagster-slurm
  requires_python: '>=3.12,<3.13'
  editable: true
- pypi: ./projects/dagster-slurm-spark
  name: dagster-slurm-spark
  version: 1.3.1
  sha256: 4742fdaf6b9fcb63aabb72797436fea9540b35f4e58671f33578ec2c041b0f78
  requires_dist:
  - dagster-slurm @ file:///home/picatto/ascii/dagster-slurm/projects/dagster-slurm
  requires_python: '>=3.12,<3.13'
  editable: true
- conda: https://conda.anaconda.org/conda-forge/linux-64/debugpy-1.8.16-py312h8285ef7_1.conda
  sha256: 1212cba3b9eb610b53a59c88460049f0cce4e3b8b66c6376e10df3cdd74d80f1
  md5: 45b13b9f0c8995cef3cc4e62f8b4a3f3
  depends:
  - python
  - libstdcxx >=14
  - libgcc >=14
  - __glibc >=2.17,<3.0.a0
  - python_abi 3.12.* *_cp312
  license: MIT
  license_family: MIT
  purls:
  - pkg:pypi/debugpy?source=hash-mapping
  size: 2856148
  timestamp: 1756742065364
- conda: https://conda.anaconda.org/conda-forge/linux-aarch64/debugpy-1.8.16-py312hf55c4e8_1.conda
  sha256: b9f2ac6b970816ade5f96b7c33edb96a7f9066c50c2229ea6788043a52653d9d
  md5: 5d81a91241776a2bdf6f598e65d452f2
  depends:
  - python
  - libgcc >=14
  - libstdcxx >=14
  - libgcc >=14
  - python 3.12.* *_cpython
  - python_abi 3.12.* *_cp312
  license: MIT
  license_family: MIT
  purls:
  - pkg:pypi/debugpy?source=hash-mapping
  size: 2817692
  timestamp: 1756742100968
- conda: https://conda.anaconda.org/conda-forge/osx-64/debugpy-1.8.16-py312h2ac44ba_1.conda
  sha256: 429e4d588b3b47933f9609ec57921be7751ea96aed94346d872eedbb72b9cdb6
  md5: 0dc68c62a279766247f2b317deb044d2
  depends:
  - python
  - __osx >=10.13
  - libcxx >=19
  - python_abi 3.12.* *_cp312
  license: MIT
  license_family: MIT
  purls:
  - pkg:pypi/debugpy?source=hash-mapping
  size: 2760369
  timestamp: 1756742032470
- conda: https://conda.anaconda.org/conda-forge/osx-arm64/debugpy-1.8.16-py312he360a15_1.conda
  sha256: cba7445a8f66174db5474635f57be16366f868609ad4cb8d9fd1bcda0d4c574e
  md5: a32874675d3568f218e4ebd9a94cbd43
  depends:
  - python
  - libcxx >=19
  - __osx >=11.0
  - python 3.12.* *_cpython
  - python_abi 3.12.* *_cp312
  license: MIT
  license_family: MIT
  purls:
  - pkg:pypi/debugpy?source=hash-mapping
  size: 2752432
  timestamp: 1756742046739
- conda: https://conda.anaconda.org/conda-forge/win-64/debugpy-1.8.16-py312ha1a9051_1.conda
  sha256: 67c240c00cc8bab3b8102bff19cc826d4ca555f28a71556b7c5cf24054ea71d5
  md5: f5b883d00fcf2671e0a501fdc1f69f43
  depends:
  - python
  - vc >=14.3,<15
  - vc14_runtime >=14.44.35208
  - ucrt >=10.0.20348.0
  - vc >=14.3,<15
  - vc14_runtime >=14.44.35208
  - ucrt >=10.0.20348.0
  - python_abi 3.12.* *_cp312
  license: MIT
  license_family: MIT
  purls:
  - pkg:pypi/debugpy?source=hash-mapping
  size: 3991912
  timestamp: 1756742011688
- conda: https://conda.anaconda.org/conda-forge/noarch/decorator-5.2.1-pyhd8ed1ab_0.conda
  sha256: c17c6b9937c08ad63cb20a26f403a3234088e57d4455600974a0ce865cb14017
  md5: 9ce473d1d1be1cc3810856a48b3fab32
  depends:
  - python >=3.9
  license: BSD-2-Clause
  license_family: BSD
  purls:
  - pkg:pypi/decorator?source=hash-mapping
  size: 14129
  timestamp: 1740385067843
- conda: https://conda.anaconda.org/conda-forge/noarch/docutils-0.21.2-pyhd8ed1ab_1.conda
  sha256: fa5966bb1718bbf6967a85075e30e4547901410cc7cb7b16daf68942e9a94823
  md5: 24c1ca34138ee57de72a943237cde4cc
  depends:
  - python >=3.9
  license: CC-PDDC AND BSD-3-Clause AND BSD-2-Clause AND ZPL-2.1
  purls:
  - pkg:pypi/docutils?source=hash-mapping
  size: 402700
  timestamp: 1733217860944
- conda: https://conda.anaconda.org/conda-forge/noarch/exceptiongroup-1.3.0-pyhd8ed1ab_0.conda
  sha256: ce61f4f99401a4bd455b89909153b40b9c823276aefcbb06f2044618696009ca
  md5: 72e42d28960d875c7654614f8b50939a
  depends:
  - python >=3.9
  - typing_extensions >=4.6.0
  license: MIT and PSF-2.0
  purls:
  - pkg:pypi/exceptiongroup?source=hash-mapping
  size: 21284
  timestamp: 1746947398083
- conda: https://conda.anaconda.org/conda-forge/noarch/executing-2.2.1-pyhd8ed1ab_0.conda
  sha256: 210c8165a58fdbf16e626aac93cc4c14dbd551a01d1516be5ecad795d2422cad
  md5: ff9efb7f7469aed3c4a8106ffa29593c
  depends:
  - python >=3.10
  license: MIT
  license_family: MIT
  purls:
  - pkg:pypi/executing?source=compressed-mapping
  size: 30753
  timestamp: 1756729456476
- conda: https://conda.anaconda.org/conda-forge/noarch/h2-4.3.0-pyhcf101f3_0.conda
  sha256: 84c64443368f84b600bfecc529a1194a3b14c3656ee2e832d15a20e0329b6da3
  md5: 164fc43f0b53b6e3a7bc7dce5e4f1dc9
  depends:
  - python >=3.10
  - hyperframe >=6.1,<7
  - hpack >=4.1,<5
  - python
  license: MIT
  license_family: MIT
  purls:
  - pkg:pypi/h2?source=compressed-mapping
  size: 95967
  timestamp: 1756364871835
- conda: https://conda.anaconda.org/conda-forge/noarch/hpack-4.1.0-pyhd8ed1ab_0.conda
  sha256: 6ad78a180576c706aabeb5b4c8ceb97c0cb25f1e112d76495bff23e3779948ba
  md5: 0a802cb9888dd14eeefc611f05c40b6e
  depends:
  - python >=3.9
  license: MIT
  license_family: MIT
  purls:
  - pkg:pypi/hpack?source=hash-mapping
  size: 30731
  timestamp: 1737618390337
- conda: https://conda.anaconda.org/conda-forge/noarch/hyperframe-6.1.0-pyhd8ed1ab_0.conda
  sha256: 77af6f5fe8b62ca07d09ac60127a30d9069fdc3c68d6b256754d0ffb1f7779f8
  md5: 8e6923fc12f1fe8f8c4e5c9f343256ac
  depends:
  - python >=3.9
  license: MIT
  license_family: MIT
  purls:
  - pkg:pypi/hyperframe?source=hash-mapping
  size: 17397
  timestamp: 1737618427549
- conda: https://conda.anaconda.org/conda-forge/linux-64/icu-75.1-he02047a_0.conda
  sha256: 71e750d509f5fa3421087ba88ef9a7b9be11c53174af3aa4d06aff4c18b38e8e
  md5: 8b189310083baabfb622af68fd9d3ae3
  depends:
  - __glibc >=2.17,<3.0.a0
  - libgcc-ng >=12
  - libstdcxx-ng >=12
  license: MIT
  license_family: MIT
  purls: []
  size: 12129203
  timestamp: 1720853576813
- conda: https://conda.anaconda.org/conda-forge/linux-aarch64/icu-75.1-hf9b3779_0.conda
  sha256: 813298f2e54ef087dbfc9cc2e56e08ded41de65cff34c639cc8ba4e27e4540c9
  md5: 268203e8b983fddb6412b36f2024e75c
  depends:
  - libgcc-ng >=12
  - libstdcxx-ng >=12
  license: MIT
  license_family: MIT
  purls: []
  size: 12282786
  timestamp: 1720853454991
- conda: https://conda.anaconda.org/conda-forge/osx-64/icu-75.1-h120a0e1_0.conda
  sha256: 2e64307532f482a0929412976c8450c719d558ba20c0962832132fd0d07ba7a7
  md5: d68d48a3060eb5abdc1cdc8e2a3a5966
  depends:
  - __osx >=10.13
  license: MIT
  license_family: MIT
  purls: []
  size: 11761697
  timestamp: 1720853679409
- conda: https://conda.anaconda.org/conda-forge/osx-arm64/icu-75.1-hfee45f7_0.conda
  sha256: 9ba12c93406f3df5ab0a43db8a4b4ef67a5871dfd401010fbe29b218b2cbe620
  md5: 5eb22c1d7b3fc4abb50d92d621583137
  depends:
  - __osx >=11.0
  license: MIT
  license_family: MIT
  purls: []
  size: 11857802
  timestamp: 1720853997952
- conda: https://conda.anaconda.org/conda-forge/noarch/idna-3.10-pyhd8ed1ab_1.conda
  sha256: d7a472c9fd479e2e8dcb83fb8d433fce971ea369d704ece380e876f9c3494e87
  md5: 39a4f67be3286c86d696df570b1201b7
  depends:
  - python >=3.9
  license: BSD-3-Clause
  license_family: BSD
  purls:
  - pkg:pypi/idna?source=hash-mapping
  size: 49765
  timestamp: 1733211921194
- conda: https://conda.anaconda.org/conda-forge/noarch/imagesize-1.4.1-pyhd8ed1ab_0.tar.bz2
  sha256: c2bfd7043e0c4c12d8b5593de666c1e81d67b83c474a0a79282cc5c4ef845460
  md5: 7de5386c8fea29e76b303f37dde4c352
  depends:
  - python >=3.4
  license: MIT
  license_family: MIT
  purls:
  - pkg:pypi/imagesize?source=hash-mapping
  size: 10164
  timestamp: 1656939625410
- conda: https://conda.anaconda.org/conda-forge/noarch/importlib-metadata-8.7.0-pyhe01879c_1.conda
  sha256: c18ab120a0613ada4391b15981d86ff777b5690ca461ea7e9e49531e8f374745
  md5: 63ccfdc3a3ce25b027b8767eb722fca8
  depends:
  - python >=3.9
  - zipp >=3.20
  - python
  license: Apache-2.0
  license_family: APACHE
  purls:
  - pkg:pypi/importlib-metadata?source=hash-mapping
  size: 34641
  timestamp: 1747934053147
- conda: https://conda.anaconda.org/conda-forge/noarch/ipykernel-6.30.1-pyh3521513_0.conda
  sha256: 3dd6fcdde5e40a3088c9ecd72c29c6e5b1429b99e927f41c8cee944a07062046
  md5: 953007d45edeb098522ac860aade4fcf
  depends:
  - __win
  - comm >=0.1.1
  - debugpy >=1.6.5
  - ipython >=7.23.1
  - jupyter_client >=8.0.0
  - jupyter_core >=4.12,!=5.0.*
  - matplotlib-inline >=0.1
  - nest-asyncio >=1.4
  - packaging >=22
  - psutil >=5.7
  - python >=3.9
  - pyzmq >=25
  - tornado >=6.2
  - traitlets >=5.4.0
  license: BSD-3-Clause
  license_family: BSD
  purls:
  - pkg:pypi/ipykernel?source=hash-mapping
  size: 121976
  timestamp: 1754353094360
- conda: https://conda.anaconda.org/conda-forge/noarch/ipykernel-6.30.1-pyh82676e8_0.conda
  sha256: cfc2c4e31dfedbb3d124d0055f55fda4694538fb790d52cd1b37af5312833e36
  md5: b0cc25825ce9212b8bee37829abad4d6
  depends:
  - __linux
  - comm >=0.1.1
  - debugpy >=1.6.5
  - ipython >=7.23.1
  - jupyter_client >=8.0.0
  - jupyter_core >=4.12,!=5.0.*
  - matplotlib-inline >=0.1
  - nest-asyncio >=1.4
  - packaging >=22
  - psutil >=5.7
  - python >=3.9
  - pyzmq >=25
  - tornado >=6.2
  - traitlets >=5.4.0
  license: BSD-3-Clause
  license_family: BSD
  purls:
  - pkg:pypi/ipykernel?source=hash-mapping
  size: 121367
  timestamp: 1754352984703
- conda: https://conda.anaconda.org/conda-forge/noarch/ipykernel-6.30.1-pyh92f572d_0.conda
  sha256: ec80ed5f68c96dd46ff1b533b28d2094b6f07e2ec8115c8c60803920fdd6eb13
  md5: f208c1a85786e617a91329fa5201168c
  depends:
  - __osx
  - appnope
  - comm >=0.1.1
  - debugpy >=1.6.5
  - ipython >=7.23.1
  - jupyter_client >=8.0.0
  - jupyter_core >=4.12,!=5.0.*
  - matplotlib-inline >=0.1
  - nest-asyncio >=1.4
  - packaging >=22
  - psutil >=5.7
  - python >=3.9
  - pyzmq >=25
  - tornado >=6.2
  - traitlets >=5.4.0
  license: BSD-3-Clause
  license_family: BSD
  purls:
  - pkg:pypi/ipykernel?source=hash-mapping
  size: 121397
  timestamp: 1754353050327
- conda: https://conda.anaconda.org/conda-forge/noarch/ipython-9.5.0-pyh6be1c34_0.conda
  sha256: 658c547dafb10cd0989f2cdf72f8ee9fe8f66240307b64555ee43f6908e9d0ad
  md5: aec1868dd4cbe028b2c8cb11377895a6
  depends:
  - __win
  - colorama
  - decorator
  - exceptiongroup
  - ipython_pygments_lexers
  - jedi >=0.16
  - matplotlib-inline
  - pickleshare
  - prompt-toolkit >=3.0.41,<3.1.0
  - pygments >=2.4.0
  - python >=3.11
  - stack_data
  - traitlets >=5.13.0
  - typing_extensions >=4.6
  - python
  license: BSD-3-Clause
  license_family: BSD
  purls:
  - pkg:pypi/ipython?source=hash-mapping
  size: 630157
  timestamp: 1756474536497
- conda: https://conda.anaconda.org/conda-forge/noarch/ipython-9.5.0-pyhfa0c392_0.conda
  sha256: e9ca009d3aab9d8a85f0241d6ada2c7fbc84072008e95f803fa59da3294aa863
  md5: c0916cc4b733577cd41df93884d857b0
  depends:
  - __unix
  - pexpect >4.3
  - decorator
  - exceptiongroup
  - ipython_pygments_lexers
  - jedi >=0.16
  - matplotlib-inline
  - pickleshare
  - prompt-toolkit >=3.0.41,<3.1.0
  - pygments >=2.4.0
  - python >=3.11
  - stack_data
  - traitlets >=5.13.0
  - typing_extensions >=4.6
  - python
  license: BSD-3-Clause
  license_family: BSD
  purls:
  - pkg:pypi/ipython?source=hash-mapping
  size: 630826
  timestamp: 1756474504536
- conda: https://conda.anaconda.org/conda-forge/noarch/ipython_pygments_lexers-1.1.1-pyhd8ed1ab_0.conda
  sha256: 894682a42a7d659ae12878dbcb274516a7031bbea9104e92f8e88c1f2765a104
  md5: bd80ba060603cc228d9d81c257093119
  depends:
  - pygments
  - python >=3.9
  license: BSD-3-Clause
  license_family: BSD
  purls:
  - pkg:pypi/ipython-pygments-lexers?source=hash-mapping
  size: 13993
  timestamp: 1737123723464
- conda: https://conda.anaconda.org/conda-forge/noarch/jedi-0.19.2-pyhd8ed1ab_1.conda
  sha256: 92c4d217e2dc68983f724aa983cca5464dcb929c566627b26a2511159667dba8
  md5: a4f4c5dc9b80bc50e0d3dc4e6e8f1bd9
  depends:
  - parso >=0.8.3,<0.9.0
  - python >=3.9
  license: Apache-2.0 AND MIT
  purls:
  - pkg:pypi/jedi?source=hash-mapping
  size: 843646
  timestamp: 1733300981994
- conda: https://conda.anaconda.org/conda-forge/noarch/jinja2-3.1.6-pyhd8ed1ab_0.conda
  sha256: f1ac18b11637ddadc05642e8185a851c7fab5998c6f5470d716812fae943b2af
  md5: 446bd6c8cb26050d528881df495ce646
  depends:
  - markupsafe >=2.0
  - python >=3.9
  license: BSD-3-Clause
  license_family: BSD
  purls:
  - pkg:pypi/jinja2?source=hash-mapping
  size: 112714
  timestamp: 1741263433881
- conda: https://conda.anaconda.org/conda-forge/noarch/jupyter_client-8.6.3-pyhd8ed1ab_1.conda
  sha256: 19d8bd5bb2fde910ec59e081eeb59529491995ce0d653a5209366611023a0b3a
  md5: 4ebae00eae9705b0c3d6d1018a81d047
  depends:
  - importlib-metadata >=4.8.3
  - jupyter_core >=4.12,!=5.0.*
  - python >=3.9
  - python-dateutil >=2.8.2
  - pyzmq >=23.0
  - tornado >=6.2
  - traitlets >=5.3
  license: BSD-3-Clause
  license_family: BSD
  purls:
  - pkg:pypi/jupyter-client?source=hash-mapping
  size: 106342
  timestamp: 1733441040958
- conda: https://conda.anaconda.org/conda-forge/noarch/jupyter_core-5.8.1-pyh31011fe_0.conda
  sha256: 56a7a7e907f15cca8c4f9b0c99488276d4cb10821d2d15df9245662184872e81
  md5: b7d89d860ebcda28a5303526cdee68ab
  depends:
  - __unix
  - platformdirs >=2.5
  - python >=3.8
  - traitlets >=5.3
  license: BSD-3-Clause
  license_family: BSD
  purls:
  - pkg:pypi/jupyter-core?source=hash-mapping
  size: 59562
  timestamp: 1748333186063
- conda: https://conda.anaconda.org/conda-forge/noarch/jupyter_core-5.8.1-pyh5737063_0.conda
  sha256: 928c2514c2974fda78447903217f01ca89a77eefedd46bf6a2fe97072df57e8d
  md5: 324e60a0d3f39f268e899709575ea3cd
  depends:
  - __win
  - cpython
  - platformdirs >=2.5
  - python >=3.8
  - pywin32 >=300
  - traitlets >=5.3
  license: BSD-3-Clause
  license_family: BSD
  purls:
  - pkg:pypi/jupyter-core?source=hash-mapping
  size: 59972
  timestamp: 1748333368923
- conda: https://conda.anaconda.org/conda-forge/linux-64/keyutils-1.6.3-hb9d3cd8_0.conda
  sha256: 0960d06048a7185d3542d850986d807c6e37ca2e644342dd0c72feefcf26c2a4
  md5: b38117a3c920364aff79f870c984b4a3
  depends:
  - __glibc >=2.17,<3.0.a0
  - libgcc >=13
  license: LGPL-2.1-or-later
  purls: []
  size: 134088
  timestamp: 1754905959823
- conda: https://conda.anaconda.org/conda-forge/linux-aarch64/keyutils-1.6.3-h86ecc28_0.conda
  sha256: 5ce830ca274b67de11a7075430a72020c1fb7d486161a82839be15c2b84e9988
  md5: e7df0aab10b9cbb73ab2a467ebfaf8c7
  depends:
  - libgcc >=13
  license: LGPL-2.1-or-later
  purls: []
  size: 129048
  timestamp: 1754906002667
- conda: https://conda.anaconda.org/conda-forge/linux-64/krb5-1.21.3-h659f571_0.conda
  sha256: 99df692f7a8a5c27cd14b5fb1374ee55e756631b9c3d659ed3ee60830249b238
  md5: 3f43953b7d3fb3aaa1d0d0723d91e368
  depends:
  - keyutils >=1.6.1,<2.0a0
  - libedit >=3.1.20191231,<3.2.0a0
  - libedit >=3.1.20191231,<4.0a0
  - libgcc-ng >=12
  - libstdcxx-ng >=12
  - openssl >=3.3.1,<4.0a0
  license: MIT
  license_family: MIT
  purls: []
  size: 1370023
  timestamp: 1719463201255
- conda: https://conda.anaconda.org/conda-forge/linux-aarch64/krb5-1.21.3-h50a48e9_0.conda
  sha256: 0ec272afcf7ea7fbf007e07a3b4678384b7da4047348107b2ae02630a570a815
  md5: 29c10432a2ca1472b53f299ffb2ffa37
  depends:
  - keyutils >=1.6.1,<2.0a0
  - libedit >=3.1.20191231,<3.2.0a0
  - libedit >=3.1.20191231,<4.0a0
  - libgcc-ng >=12
  - libstdcxx-ng >=12
  - openssl >=3.3.1,<4.0a0
  license: MIT
  license_family: MIT
  purls: []
  size: 1474620
  timestamp: 1719463205834
- conda: https://conda.anaconda.org/conda-forge/osx-64/krb5-1.21.3-h37d8d59_0.conda
  sha256: 83b52685a4ce542772f0892a0f05764ac69d57187975579a0835ff255ae3ef9c
  md5: d4765c524b1d91567886bde656fb514b
  depends:
  - __osx >=10.13
  - libcxx >=16
  - libedit >=3.1.20191231,<3.2.0a0
  - libedit >=3.1.20191231,<4.0a0
  - openssl >=3.3.1,<4.0a0
  license: MIT
  license_family: MIT
  purls: []
  size: 1185323
  timestamp: 1719463492984
- conda: https://conda.anaconda.org/conda-forge/osx-arm64/krb5-1.21.3-h237132a_0.conda
  sha256: 4442f957c3c77d69d9da3521268cad5d54c9033f1a73f99cde0a3658937b159b
  md5: c6dc8a0fdec13a0565936655c33069a1
  depends:
  - __osx >=11.0
  - libcxx >=16
  - libedit >=3.1.20191231,<3.2.0a0
  - libedit >=3.1.20191231,<4.0a0
  - openssl >=3.3.1,<4.0a0
  license: MIT
  license_family: MIT
  purls: []
  size: 1155530
  timestamp: 1719463474401
- conda: https://conda.anaconda.org/conda-forge/win-64/krb5-1.21.3-hdf4eb48_0.conda
  sha256: 18e8b3430d7d232dad132f574268f56b3eb1a19431d6d5de8c53c29e6c18fa81
  md5: 31aec030344e962fbd7dbbbbd68e60a9
  depends:
  - openssl >=3.3.1,<4.0a0
  - ucrt >=10.0.20348.0
  - vc >=14.2,<15
  - vc14_runtime >=14.29.30139
  license: MIT
  license_family: MIT
  purls: []
  size: 712034
  timestamp: 1719463874284
- conda: https://conda.anaconda.org/conda-forge/linux-64/ld_impl_linux-64-2.44-h1423503_1.conda
  sha256: 1a620f27d79217c1295049ba214c2f80372062fd251b569e9873d4a953d27554
  md5: 0be7c6e070c19105f966d3758448d018
  depends:
  - __glibc >=2.17,<3.0.a0
  constrains:
  - binutils_impl_linux-64 2.44
  license: GPL-3.0-only
  license_family: GPL
  purls: []
  size: 676044
  timestamp: 1752032747103
- conda: https://conda.anaconda.org/conda-forge/linux-aarch64/ld_impl_linux-aarch64-2.44-h5e2c951_1.conda
  sha256: 80e75aed7ea8af589b9171e90d042a20f111bbb21f62d06f32ec124ec9fd1f58
  md5: c10832808cf155953061892b3656470a
  constrains:
  - binutils_impl_linux-aarch64 2.44
  license: GPL-3.0-only
  license_family: GPL
  purls: []
  size: 708449
  timestamp: 1752032823484
- conda: https://conda.anaconda.org/conda-forge/osx-64/libcxx-21.1.0-h3d58e20_1.conda
  sha256: ff2c82c14232cc0ff8038b3d43dace4a792c05a9b01465448445ac52539dee40
  md5: d5bb255dcf8d208f30089a5969a0314b
  depends:
  - __osx >=10.13
  license: Apache-2.0 WITH LLVM-exception
  license_family: Apache
  purls: []
  size: 572463
  timestamp: 1756698407882
- conda: https://conda.anaconda.org/conda-forge/osx-arm64/libcxx-21.1.0-hf598326_1.conda
  sha256: 58427116dc1b58b13b48163808daa46aacccc2c79d40000f8a3582938876fed7
  md5: 0fb2c0c9b1c1259bc7db75c1342b1d99
  depends:
  - __osx >=11.0
  license: Apache-2.0 WITH LLVM-exception
  license_family: Apache
  purls: []
  size: 568692
  timestamp: 1756698505599
<<<<<<< HEAD
- conda: https://conda.anaconda.org/conda-forge/linux-64/libedit-3.1.20250104-pl5321h7949ede_0.conda
  sha256: d789471216e7aba3c184cd054ed61ce3f6dac6f87a50ec69291b9297f8c18724
  md5: c277e0a4d549b03ac1e9d6cbbe3d017b
  depends:
  - ncurses
  - __glibc >=2.17,<3.0.a0
  - libgcc >=13
  - ncurses >=6.5,<7.0a0
  license: BSD-2-Clause
  license_family: BSD
  purls: []
  size: 134676
  timestamp: 1738479519902
- conda: https://conda.anaconda.org/conda-forge/linux-aarch64/libedit-3.1.20250104-pl5321h976ea20_0.conda
  sha256: c0b27546aa3a23d47919226b3a1635fccdb4f24b94e72e206a751b33f46fd8d6
  md5: fb640d776fc92b682a14e001980825b1
  depends:
  - ncurses
  - libgcc >=13
  - ncurses >=6.5,<7.0a0
  license: BSD-2-Clause
  license_family: BSD
  purls: []
  size: 148125
  timestamp: 1738479808948
- conda: https://conda.anaconda.org/conda-forge/osx-64/libedit-3.1.20250104-pl5321ha958ccf_0.conda
  sha256: 6cc49785940a99e6a6b8c6edbb15f44c2dd6c789d9c283e5ee7bdfedd50b4cd6
  md5: 1f4ed31220402fcddc083b4bff406868
  depends:
  - ncurses
  - __osx >=10.13
  - ncurses >=6.5,<7.0a0
  license: BSD-2-Clause
  license_family: BSD
  purls: []
  size: 115563
  timestamp: 1738479554273
- conda: https://conda.anaconda.org/conda-forge/osx-arm64/libedit-3.1.20250104-pl5321hafb1f1b_0.conda
  sha256: 66aa216a403de0bb0c1340a88d1a06adaff66bae2cfd196731aa24db9859d631
  md5: 44083d2d2c2025afca315c7a172eab2b
  depends:
  - ncurses
  - __osx >=11.0
  - ncurses >=6.5,<7.0a0
  license: BSD-2-Clause
  license_family: BSD
  purls: []
  size: 107691
  timestamp: 1738479560845
=======
>>>>>>> 6c64099c
- conda: https://conda.anaconda.org/conda-forge/linux-64/libexpat-2.7.1-hecca717_0.conda
  sha256: da2080da8f0288b95dd86765c801c6e166c4619b910b11f9a8446fb852438dc2
  md5: 4211416ecba1866fab0c6470986c22d6
  depends:
  - __glibc >=2.17,<3.0.a0
  - libgcc >=14
  constrains:
  - expat 2.7.1.*
  license: MIT
  license_family: MIT
  purls: []
  size: 74811
  timestamp: 1752719572741
- conda: https://conda.anaconda.org/conda-forge/linux-aarch64/libexpat-2.7.1-hfae3067_0.conda
  sha256: 378cabff44ea83ce4d9f9c59f47faa8d822561d39166608b3e65d1e06c927415
  md5: f75d19f3755461db2eb69401f5514f4c
  depends:
  - libgcc >=14
  constrains:
  - expat 2.7.1.*
  license: MIT
  license_family: MIT
  purls: []
  size: 74309
  timestamp: 1752719762749
- conda: https://conda.anaconda.org/conda-forge/osx-64/libexpat-2.7.1-h21dd04a_0.conda
  sha256: 689862313571b62ee77ee01729dc093f2bf25a2f99415fcfe51d3a6cd31cce7b
  md5: 9fdeae0b7edda62e989557d645769515
  depends:
  - __osx >=10.13
  constrains:
  - expat 2.7.1.*
  license: MIT
  license_family: MIT
  purls: []
  size: 72450
  timestamp: 1752719744781
- conda: https://conda.anaconda.org/conda-forge/osx-arm64/libexpat-2.7.1-hec049ff_0.conda
  sha256: 8fbb17a56f51e7113ed511c5787e0dec0d4b10ef9df921c4fd1cccca0458f648
  md5: b1ca5f21335782f71a8bd69bdc093f67
  depends:
  - __osx >=11.0
  constrains:
  - expat 2.7.1.*
  license: MIT
  license_family: MIT
  purls: []
  size: 65971
  timestamp: 1752719657566
- conda: https://conda.anaconda.org/conda-forge/win-64/libexpat-2.7.1-hac47afa_0.conda
  sha256: 8432ca842bdf8073ccecf016ccc9140c41c7114dc4ec77ca754551c01f780845
  md5: 3608ffde260281fa641e70d6e34b1b96
  depends:
  - ucrt >=10.0.20348.0
  - vc >=14.3,<15
  - vc14_runtime >=14.44.35208
  constrains:
  - expat 2.7.1.*
  license: MIT
  license_family: MIT
  purls: []
  size: 141322
  timestamp: 1752719767870
- conda: https://conda.anaconda.org/conda-forge/linux-64/libffi-3.4.6-h2dba641_1.conda
  sha256: 764432d32db45466e87f10621db5b74363a9f847d2b8b1f9743746cd160f06ab
  md5: ede4673863426c0883c0063d853bbd85
  depends:
  - __glibc >=2.17,<3.0.a0
  - libgcc >=13
  license: MIT
  license_family: MIT
  purls: []
  size: 57433
  timestamp: 1743434498161
- conda: https://conda.anaconda.org/conda-forge/linux-aarch64/libffi-3.4.6-he21f813_1.conda
  sha256: 608b8c8b0315423e524b48733d91edd43f95cb3354a765322ac306a858c2cd2e
  md5: 15a131f30cae36e9a655ca81fee9a285
  depends:
  - libgcc >=13
  license: MIT
  license_family: MIT
  purls: []
  size: 55847
  timestamp: 1743434586764
- conda: https://conda.anaconda.org/conda-forge/osx-64/libffi-3.4.6-h281671d_1.conda
  sha256: 6394b1bc67c64a21a5cc73d1736d1d4193a64515152e861785c44d2cfc49edf3
  md5: 4ca9ea59839a9ca8df84170fab4ceb41
  depends:
  - __osx >=10.13
  license: MIT
  license_family: MIT
  purls: []
  size: 51216
  timestamp: 1743434595269
- conda: https://conda.anaconda.org/conda-forge/osx-arm64/libffi-3.4.6-h1da3d7d_1.conda
  sha256: c6a530924a9b14e193ea9adfe92843de2a806d1b7dbfd341546ece9653129e60
  md5: c215a60c2935b517dcda8cad4705734d
  depends:
  - __osx >=11.0
  license: MIT
  license_family: MIT
  purls: []
  size: 39839
  timestamp: 1743434670405
- conda: https://conda.anaconda.org/conda-forge/win-64/libffi-3.4.6-h537db12_1.conda
  sha256: d3b0b8812eab553d3464bbd68204f007f1ebadf96ce30eb0cbc5159f72e353f5
  md5: 85d8fa5e55ed8f93f874b3b23ed54ec6
  depends:
  - ucrt >=10.0.20348.0
  - vc >=14.2,<15
  - vc14_runtime >=14.29.30139
  license: MIT
  license_family: MIT
  purls: []
  size: 44978
  timestamp: 1743435053850
- conda: https://conda.anaconda.org/conda-forge/linux-64/libgcc-15.1.0-h767d61c_4.conda
  sha256: 144e35c1c2840f2dc202f6915fc41879c19eddbb8fa524e3ca4aa0d14018b26f
  md5: f406dcbb2e7bef90d793e50e79a2882b
  depends:
  - __glibc >=2.17,<3.0.a0
  - _openmp_mutex >=4.5
  constrains:
  - libgcc-ng ==15.1.0=*_4
  - libgomp 15.1.0 h767d61c_4
  license: GPL-3.0-only WITH GCC-exception-3.1
  license_family: GPL
  purls: []
  size: 824153
  timestamp: 1753903866511
- conda: https://conda.anaconda.org/conda-forge/linux-aarch64/libgcc-15.1.0-he277a41_4.conda
  sha256: bc8fe2729b1c6d1ea38f7079b92775fca3b39d5925da5370b02e358c77f5da66
  md5: 56f856e779238c93320d265cc20d0191
  depends:
  - _openmp_mutex >=4.5
  constrains:
  - libgcc-ng ==15.1.0=*_4
  - libgomp 15.1.0 he277a41_4
  license: GPL-3.0-only WITH GCC-exception-3.1
  license_family: GPL
  purls: []
  size: 510641
  timestamp: 1753904775021
- conda: https://conda.anaconda.org/conda-forge/linux-64/libgcc-ng-15.1.0-h69a702a_4.conda
  sha256: 76ceac93ed98f208363d6e9c75011b0ff7b97b20f003f06461a619557e726637
  md5: 28771437ffcd9f3417c66012dc49a3be
  depends:
  - libgcc 15.1.0 h767d61c_4
  license: GPL-3.0-only WITH GCC-exception-3.1
  license_family: GPL
  purls: []
  size: 29249
  timestamp: 1753903872571
- conda: https://conda.anaconda.org/conda-forge/linux-aarch64/libgcc-ng-15.1.0-he9431aa_4.conda
  sha256: 007fe484d7721c5f6fad58dca88ad450092c28e4881e06537f882c0cb2535bc8
  md5: fddaeda6653bf30779a821819152d567
  depends:
  - libgcc 15.1.0 he277a41_4
  license: GPL-3.0-only WITH GCC-exception-3.1
  license_family: GPL
  purls: []
  size: 29319
  timestamp: 1753904781601
- conda: https://conda.anaconda.org/conda-forge/linux-64/libgomp-15.1.0-h767d61c_4.conda
  sha256: e0487a8fec78802ac04da0ac1139c3510992bc58a58cde66619dde3b363c2933
  md5: 3baf8976c96134738bba224e9ef6b1e5
  depends:
  - __glibc >=2.17,<3.0.a0
  license: GPL-3.0-only WITH GCC-exception-3.1
  license_family: GPL
  purls: []
  size: 447289
  timestamp: 1753903801049
- conda: https://conda.anaconda.org/conda-forge/linux-aarch64/libgomp-15.1.0-he277a41_4.conda
  sha256: 48ece3926802831642267c69f886e92b6780f7ad8ea490bc7219b1b11e1ae3c1
  md5: 2ae9e35d98743bd474b774221f53bc3f
  license: GPL-3.0-only WITH GCC-exception-3.1
  license_family: GPL
  purls: []
  size: 450142
  timestamp: 1753904659271
- conda: https://conda.anaconda.org/conda-forge/linux-64/liblzma-5.8.1-hb9d3cd8_2.conda
  sha256: f2591c0069447bbe28d4d696b7fcb0c5bd0b4ac582769b89addbcf26fb3430d8
  md5: 1a580f7796c7bf6393fddb8bbbde58dc
  depends:
  - __glibc >=2.17,<3.0.a0
  - libgcc >=13
  constrains:
  - xz 5.8.1.*
  license: 0BSD
  purls: []
  size: 112894
  timestamp: 1749230047870
- conda: https://conda.anaconda.org/conda-forge/linux-aarch64/liblzma-5.8.1-h86ecc28_2.conda
  sha256: 498ea4b29155df69d7f20990a7028d75d91dbea24d04b2eb8a3d6ef328806849
  md5: 7d362346a479256857ab338588190da0
  depends:
  - libgcc >=13
  constrains:
  - xz 5.8.1.*
  license: 0BSD
  purls: []
  size: 125103
  timestamp: 1749232230009
- conda: https://conda.anaconda.org/conda-forge/osx-64/liblzma-5.8.1-hd471939_2.conda
  sha256: 7e22fd1bdb8bf4c2be93de2d4e718db5c548aa082af47a7430eb23192de6bb36
  md5: 8468beea04b9065b9807fc8b9cdc5894
  depends:
  - __osx >=10.13
  constrains:
  - xz 5.8.1.*
  license: 0BSD
  purls: []
  size: 104826
  timestamp: 1749230155443
- conda: https://conda.anaconda.org/conda-forge/osx-arm64/liblzma-5.8.1-h39f12f2_2.conda
  sha256: 0cb92a9e026e7bd4842f410a5c5c665c89b2eb97794ffddba519a626b8ce7285
  md5: d6df911d4564d77c4374b02552cb17d1
  depends:
  - __osx >=11.0
  constrains:
  - xz 5.8.1.*
  license: 0BSD
  purls: []
  size: 92286
  timestamp: 1749230283517
- conda: https://conda.anaconda.org/conda-forge/win-64/liblzma-5.8.1-h2466b09_2.conda
  sha256: 55764956eb9179b98de7cc0e55696f2eff8f7b83fc3ebff5e696ca358bca28cc
  md5: c15148b2e18da456f5108ccb5e411446
  depends:
  - ucrt >=10.0.20348.0
  - vc >=14.2,<15
  - vc14_runtime >=14.29.30139
  constrains:
  - xz 5.8.1.*
  license: 0BSD
  purls: []
  size: 104935
  timestamp: 1749230611612
- conda: https://conda.anaconda.org/conda-forge/linux-64/libnsl-2.0.1-hb9d3cd8_1.conda
  sha256: 927fe72b054277cde6cb82597d0fcf6baf127dcbce2e0a9d8925a68f1265eef5
  md5: d864d34357c3b65a4b731f78c0801dc4
  depends:
  - __glibc >=2.17,<3.0.a0
  - libgcc >=13
  license: LGPL-2.1-only
  license_family: GPL
  purls: []
  size: 33731
  timestamp: 1750274110928
- conda: https://conda.anaconda.org/conda-forge/linux-aarch64/libnsl-2.0.1-h86ecc28_1.conda
  sha256: c0dc4d84198e3eef1f37321299e48e2754ca83fd12e6284754e3cb231357c3a5
  md5: d5d58b2dc3e57073fe22303f5fed4db7
  depends:
  - libgcc >=13
  license: LGPL-2.1-only
  license_family: GPL
  purls: []
  size: 34831
  timestamp: 1750274211
- conda: https://conda.anaconda.org/conda-forge/linux-64/libsodium-1.0.20-h4ab18f5_0.conda
  sha256: 0105bd108f19ea8e6a78d2d994a6d4a8db16d19a41212070d2d1d48a63c34161
  md5: a587892d3c13b6621a6091be690dbca2
  depends:
  - libgcc-ng >=12
  license: ISC
  purls: []
  size: 205978
  timestamp: 1716828628198
- conda: https://conda.anaconda.org/conda-forge/linux-aarch64/libsodium-1.0.20-h68df207_0.conda
  sha256: 448df5ea3c5cf1af785aad46858d7a5be0522f4234a4dc9bb764f4d11ff3b981
  md5: 2e4a8f23bebdcb85ca8e5a0fbe75666a
  depends:
  - libgcc-ng >=12
  license: ISC
  purls: []
  size: 177394
  timestamp: 1716828514515
- conda: https://conda.anaconda.org/conda-forge/osx-64/libsodium-1.0.20-hfdf4475_0.conda
  sha256: d3975cfe60e81072666da8c76b993af018cf2e73fe55acba2b5ba0928efaccf5
  md5: 6af4b059e26492da6013e79cbcb4d069
  depends:
  - __osx >=10.13
  license: ISC
  purls: []
  size: 210249
  timestamp: 1716828641383
- conda: https://conda.anaconda.org/conda-forge/osx-arm64/libsodium-1.0.20-h99b78c6_0.conda
  sha256: fade8223e1e1004367d7101dd17261003b60aa576df6d7802191f8972f7470b1
  md5: a7ce36e284c5faaf93c220dfc39e3abd
  depends:
  - __osx >=11.0
  license: ISC
  purls: []
  size: 164972
  timestamp: 1716828607917
- conda: https://conda.anaconda.org/conda-forge/win-64/libsodium-1.0.20-hc70643c_0.conda
  sha256: 7bcb3edccea30f711b6be9601e083ecf4f435b9407d70fc48fbcf9e5d69a0fc6
  md5: 198bb594f202b205c7d18b936fa4524f
  depends:
  - ucrt >=10.0.20348.0
  - vc >=14.2,<15
  - vc14_runtime >=14.29.30139
  license: ISC
  purls: []
  size: 202344
  timestamp: 1716828757533
- conda: https://conda.anaconda.org/conda-forge/linux-64/libsqlite-3.50.4-h0c1763c_0.conda
  sha256: 6d9c32fc369af5a84875725f7ddfbfc2ace795c28f246dc70055a79f9b2003da
  md5: 0b367fad34931cb79e0d6b7e5c06bb1c
  depends:
  - __glibc >=2.17,<3.0.a0
  - libgcc >=14
  - libzlib >=1.3.1,<2.0a0
  license: blessing
  purls: []
  size: 932581
  timestamp: 1753948484112
- conda: https://conda.anaconda.org/conda-forge/linux-aarch64/libsqlite-3.50.4-h022381a_0.conda
  sha256: a361dc926f232e7f3aa664dbd821f12817601c07d2c8751a0668c2fb07d0e202
  md5: 0ad1b73a3df7e3376c14efe6dabe6987
  depends:
  - libgcc >=14
  - libzlib >=1.3.1,<2.0a0
  license: blessing
  purls: []
  size: 931661
  timestamp: 1753948557036
- conda: https://conda.anaconda.org/conda-forge/osx-64/libsqlite-3.50.4-h39a8b3b_0.conda
  sha256: 466366b094c3eb4b1d77320530cbf5400e7a10ab33e4824c200147488eebf7a6
  md5: 156bfb239b6a67ab4a01110e6718cbc4
  depends:
  - __osx >=10.13
  - libzlib >=1.3.1,<2.0a0
  license: blessing
  purls: []
  size: 980121
  timestamp: 1753948554003
- conda: https://conda.anaconda.org/conda-forge/osx-arm64/libsqlite-3.50.4-h4237e3c_0.conda
  sha256: 802ebe62e6bc59fc26b26276b793e0542cfff2d03c086440aeaf72fb8bbcec44
  md5: 1dcb0468f5146e38fae99aef9656034b
  depends:
  - __osx >=11.0
  - icu >=75.1,<76.0a0
  - libzlib >=1.3.1,<2.0a0
  license: blessing
  purls: []
  size: 902645
  timestamp: 1753948599139
- conda: https://conda.anaconda.org/conda-forge/win-64/libsqlite-3.50.4-hf5d6505_0.conda
  sha256: 5dc4f07b2d6270ac0c874caec53c6984caaaa84bc0d3eb593b0edf3dc8492efa
  md5: ccb20d946040f86f0c05b644d5eadeca
  depends:
  - ucrt >=10.0.20348.0
  - vc >=14.3,<15
  - vc14_runtime >=14.44.35208
  license: blessing
  purls: []
  size: 1288499
  timestamp: 1753948889360
- conda: https://conda.anaconda.org/conda-forge/linux-64/libstdcxx-15.1.0-h8f9b012_4.conda
  sha256: b5b239e5fca53ff90669af1686c86282c970dd8204ebf477cf679872eb6d48ac
  md5: 3c376af8888c386b9d3d1c2701e2f3ab
  depends:
  - __glibc >=2.17,<3.0.a0
  - libgcc 15.1.0 h767d61c_4
  license: GPL-3.0-only WITH GCC-exception-3.1
  license_family: GPL
  purls: []
  size: 3903453
  timestamp: 1753903894186
- conda: https://conda.anaconda.org/conda-forge/linux-aarch64/libstdcxx-15.1.0-h3f4de04_4.conda
  sha256: 449279ceec291f1c985a23b3ce6db6305ef8c245b766264c057ec366ae9abf5d
  md5: a87010172783a6a452e58cd1bf0dccee
  depends:
  - libgcc 15.1.0 he277a41_4
  license: GPL-3.0-only WITH GCC-exception-3.1
  license_family: GPL
  purls: []
  size: 3827410
  timestamp: 1753904806159
- conda: https://conda.anaconda.org/conda-forge/linux-64/libstdcxx-ng-15.1.0-h4852527_4.conda
  sha256: 81c841c1cf4c0d06414aaa38a249f9fdd390554943065c3a0b18a9fb7e8cc495
  md5: 2d34729cbc1da0ec988e57b13b712067
  depends:
  - libstdcxx 15.1.0 h8f9b012_4
  license: GPL-3.0-only WITH GCC-exception-3.1
  license_family: GPL
  purls: []
  size: 29317
  timestamp: 1753903924491
- conda: https://conda.anaconda.org/conda-forge/linux-aarch64/libstdcxx-ng-15.1.0-hf1166c9_4.conda
  sha256: f8b059d8503ad689a69c239b4164366a19f92ff288a280a614490ae9b3cfa73a
  md5: b213d079f1b9ce04e957c0686f57ce13
  depends:
  - libstdcxx 15.1.0 h3f4de04_4
  license: GPL-3.0-only WITH GCC-exception-3.1
  license_family: GPL
  purls: []
  size: 29361
  timestamp: 1753904850973
- conda: https://conda.anaconda.org/conda-forge/linux-64/libuuid-2.38.1-h0b41bf4_0.conda
  sha256: 787eb542f055a2b3de553614b25f09eefb0a0931b0c87dbcce6efdfd92f04f18
  md5: 40b61aab5c7ba9ff276c41cfffe6b80b
  depends:
  - libgcc-ng >=12
  license: BSD-3-Clause
  license_family: BSD
  purls: []
  size: 33601
  timestamp: 1680112270483
- conda: https://conda.anaconda.org/conda-forge/linux-aarch64/libuuid-2.38.1-hb4cce97_0.conda
  sha256: 616277b0c5f7616c2cdf36f6c316ea3f9aa5bb35f2d4476a349ab58b9b91675f
  md5: 000e30b09db0b7c775b21695dff30969
  depends:
  - libgcc-ng >=12
  license: BSD-3-Clause
  license_family: BSD
  purls: []
  size: 35720
  timestamp: 1680113474501
- conda: https://conda.anaconda.org/conda-forge/linux-64/libuv-1.51.0-hb03c661_1.conda
  sha256: c180f4124a889ac343fc59d15558e93667d894a966ec6fdb61da1604481be26b
  md5: 0f03292cc56bf91a077a134ea8747118
  depends:
  - __glibc >=2.17,<3.0.a0
  - libgcc >=14
  license: MIT
  license_family: MIT
  purls: []
  size: 895108
  timestamp: 1753948278280
- conda: https://conda.anaconda.org/conda-forge/linux-aarch64/libuv-1.51.0-he30d5cf_1.conda
  sha256: 7a0fb5638582efc887a18b7d270b0c4a6f6e681bf401cab25ebafa2482569e90
  md5: 8e62bf5af966325ee416f19c6f14ffa3
  depends:
  - libgcc >=14
  license: MIT
  license_family: MIT
  purls: []
  size: 629238
  timestamp: 1753948296190
- conda: https://conda.anaconda.org/conda-forge/osx-64/libuv-1.51.0-h58003a5_1.conda
  sha256: d90dd0eee6f195a5bd14edab4c5b33be3635b674b0b6c010fb942b956aa2254c
  md5: fbfc6cf607ae1e1e498734e256561dc3
  depends:
  - __osx >=10.13
  license: MIT
  license_family: MIT
  purls: []
  size: 422612
  timestamp: 1753948458902
- conda: https://conda.anaconda.org/conda-forge/osx-arm64/libuv-1.51.0-h6caf38d_1.conda
  sha256: 042c7488ad97a5629ec0a991a8b2a3345599401ecc75ad6a5af73b60e6db9689
  md5: c0d87c3c8e075daf1daf6c31b53e8083
  depends:
  - __osx >=11.0
  license: MIT
  license_family: MIT
  purls: []
  size: 421195
  timestamp: 1753948426421
- conda: https://conda.anaconda.org/conda-forge/linux-64/libxcrypt-4.4.36-hd590300_1.conda
  sha256: 6ae68e0b86423ef188196fff6207ed0c8195dd84273cb5623b85aa08033a410c
  md5: 5aa797f8787fe7a17d1b0821485b5adc
  depends:
  - libgcc-ng >=12
  license: LGPL-2.1-or-later
  purls: []
  size: 100393
  timestamp: 1702724383534
- conda: https://conda.anaconda.org/conda-forge/linux-aarch64/libxcrypt-4.4.36-h31becfc_1.conda
  sha256: 6b46c397644091b8a26a3048636d10b989b1bf266d4be5e9474bf763f828f41f
  md5: b4df5d7d4b63579d081fd3a4cf99740e
  depends:
  - libgcc-ng >=12
  license: LGPL-2.1-or-later
  purls: []
  size: 114269
  timestamp: 1702724369203
- conda: https://conda.anaconda.org/conda-forge/linux-64/libzlib-1.3.1-hb9d3cd8_2.conda
  sha256: d4bfe88d7cb447768e31650f06257995601f89076080e76df55e3112d4e47dc4
  md5: edb0dca6bc32e4f4789199455a1dbeb8
  depends:
  - __glibc >=2.17,<3.0.a0
  - libgcc >=13
  constrains:
  - zlib 1.3.1 *_2
  license: Zlib
  license_family: Other
  purls: []
  size: 60963
  timestamp: 1727963148474
- conda: https://conda.anaconda.org/conda-forge/linux-aarch64/libzlib-1.3.1-h86ecc28_2.conda
  sha256: 5a2c1eeef69342e88a98d1d95bff1603727ab1ff4ee0e421522acd8813439b84
  md5: 08aad7cbe9f5a6b460d0976076b6ae64
  depends:
  - libgcc >=13
  constrains:
  - zlib 1.3.1 *_2
  license: Zlib
  license_family: Other
  purls: []
  size: 66657
  timestamp: 1727963199518
- conda: https://conda.anaconda.org/conda-forge/osx-64/libzlib-1.3.1-hd23fc13_2.conda
  sha256: 8412f96504fc5993a63edf1e211d042a1fd5b1d51dedec755d2058948fcced09
  md5: 003a54a4e32b02f7355b50a837e699da
  depends:
  - __osx >=10.13
  constrains:
  - zlib 1.3.1 *_2
  license: Zlib
  license_family: Other
  purls: []
  size: 57133
  timestamp: 1727963183990
- conda: https://conda.anaconda.org/conda-forge/osx-arm64/libzlib-1.3.1-h8359307_2.conda
  sha256: ce34669eadaba351cd54910743e6a2261b67009624dbc7daeeafdef93616711b
  md5: 369964e85dc26bfe78f41399b366c435
  depends:
  - __osx >=11.0
  constrains:
  - zlib 1.3.1 *_2
  license: Zlib
  license_family: Other
  purls: []
  size: 46438
  timestamp: 1727963202283
- conda: https://conda.anaconda.org/conda-forge/win-64/libzlib-1.3.1-h2466b09_2.conda
  sha256: ba945c6493449bed0e6e29883c4943817f7c79cbff52b83360f7b341277c6402
  md5: 41fbfac52c601159df6c01f875de31b9
  depends:
  - ucrt >=10.0.20348.0
  - vc >=14.2,<15
  - vc14_runtime >=14.29.30139
  constrains:
  - zlib 1.3.1 *_2
  license: Zlib
  license_family: Other
  purls: []
  size: 55476
  timestamp: 1727963768015
- pypi: https://files.pythonhosted.org/packages/42/d7/1ec15b46af6af88f19b8e5ffea08fa375d433c998b8a7639e76935c14f1f/markdown_it_py-3.0.0-py3-none-any.whl
  name: markdown-it-py
  version: 3.0.0
  sha256: 355216845c60bd96232cd8d8c40e8f9765cc86f46880e43a8fd22dc1a1a8cab1
  requires_dist:
  - mdurl~=0.1
  - psutil ; extra == 'benchmarking'
  - pytest ; extra == 'benchmarking'
  - pytest-benchmark ; extra == 'benchmarking'
  - pre-commit~=3.0 ; extra == 'code-style'
  - commonmark~=0.9 ; extra == 'compare'
  - markdown~=3.4 ; extra == 'compare'
  - mistletoe~=1.0 ; extra == 'compare'
  - mistune~=2.0 ; extra == 'compare'
  - panflute~=2.3 ; extra == 'compare'
  - linkify-it-py>=1,<3 ; extra == 'linkify'
  - mdit-py-plugins ; extra == 'plugins'
  - gprof2dot ; extra == 'profiling'
  - mdit-py-plugins ; extra == 'rtd'
  - myst-parser ; extra == 'rtd'
  - pyyaml ; extra == 'rtd'
  - sphinx ; extra == 'rtd'
  - sphinx-copybutton ; extra == 'rtd'
  - sphinx-design ; extra == 'rtd'
  - sphinx-book-theme ; extra == 'rtd'
  - jupyter-sphinx ; extra == 'rtd'
  - coverage ; extra == 'testing'
  - pytest ; extra == 'testing'
  - pytest-cov ; extra == 'testing'
  - pytest-regressions ; extra == 'testing'
  requires_python: '>=3.8'
- conda: https://conda.anaconda.org/conda-forge/linux-64/markupsafe-3.0.2-py312h178313f_1.conda
  sha256: 4a6bf68d2a2b669fecc9a4a009abd1cf8e72c2289522ff00d81b5a6e51ae78f5
  md5: eb227c3e0bf58f5bd69c0532b157975b
  depends:
  - __glibc >=2.17,<3.0.a0
  - libgcc >=13
  - python >=3.12,<3.13.0a0
  - python_abi 3.12.* *_cp312
  constrains:
  - jinja2 >=3.0.0
  license: BSD-3-Clause
  license_family: BSD
  purls:
  - pkg:pypi/markupsafe?source=hash-mapping
  size: 24604
  timestamp: 1733219911494
- conda: https://conda.anaconda.org/conda-forge/linux-aarch64/markupsafe-3.0.2-py312h74ce7d3_1.conda
  sha256: 1d500158262f30b9c23e37d1c861fe76e127a3926d69b3b38c25d20d3faa6f9f
  md5: bc8607ab678073a0441808a31465f4fb
  depends:
  - libgcc >=13
  - python >=3.12,<3.13.0a0
  - python_abi 3.12.* *_cp312
  constrains:
  - jinja2 >=3.0.0
  license: BSD-3-Clause
  license_family: BSD
  purls:
  - pkg:pypi/markupsafe?source=hash-mapping
  size: 25079
  timestamp: 1733220639175
- conda: https://conda.anaconda.org/conda-forge/osx-64/markupsafe-3.0.2-py312h3520af0_1.conda
  sha256: d521e272f7789ca62e7617058a4ea3bd79efa73de1a39732df209ca5299e64e2
  md5: 32d6bc2407685d7e2d8db424f42018c6
  depends:
  - __osx >=10.13
  - python >=3.12,<3.13.0a0
  - python_abi 3.12.* *_cp312
  constrains:
  - jinja2 >=3.0.0
  license: BSD-3-Clause
  license_family: BSD
  purls:
  - pkg:pypi/markupsafe?source=hash-mapping
  size: 23888
  timestamp: 1733219886634
- conda: https://conda.anaconda.org/conda-forge/osx-arm64/markupsafe-3.0.2-py312h998013c_1.conda
  sha256: 4aa997b244014d3707eeef54ab0ee497d12c0d0d184018960cce096169758283
  md5: 46e547061080fddf9cf95a0327e8aba6
  depends:
  - __osx >=11.0
  - python >=3.12,<3.13.0a0
  - python >=3.12,<3.13.0a0 *_cpython
  - python_abi 3.12.* *_cp312
  constrains:
  - jinja2 >=3.0.0
  license: BSD-3-Clause
  license_family: BSD
  purls:
  - pkg:pypi/markupsafe?source=hash-mapping
  size: 24048
  timestamp: 1733219945697
- conda: https://conda.anaconda.org/conda-forge/win-64/markupsafe-3.0.2-py312h31fea79_1.conda
  sha256: bbb9595fe72231a8fbc8909cfa479af93741ecd2d28dfe37f8f205fef5df2217
  md5: 944fdd848abfbd6929e57c790b8174dd
  depends:
  - python >=3.12,<3.13.0a0
  - python_abi 3.12.* *_cp312
  - ucrt >=10.0.20348.0
  - vc >=14.2,<15
  - vc14_runtime >=14.29.30139
  constrains:
  - jinja2 >=3.0.0
  license: BSD-3-Clause
  license_family: BSD
  purls:
  - pkg:pypi/markupsafe?source=hash-mapping
  size: 27582
  timestamp: 1733220007802
- conda: https://conda.anaconda.org/conda-forge/noarch/matplotlib-inline-0.1.7-pyhd8ed1ab_1.conda
  sha256: 69b7dc7131703d3d60da9b0faa6dd8acbf6f6c396224cf6aef3e855b8c0c41c6
  md5: af6ab708897df59bd6e7283ceab1b56b
  depends:
  - python >=3.9
  - traitlets
  license: BSD-3-Clause
  license_family: BSD
  purls:
  - pkg:pypi/matplotlib-inline?source=hash-mapping
  size: 14467
  timestamp: 1733417051523
- pypi: https://files.pythonhosted.org/packages/fb/86/dd6e5db36df29e76c7a7699123569a4a18c1623ce68d826ed96c62643cae/mdit_py_plugins-0.5.0-py3-none-any.whl
  name: mdit-py-plugins
  version: 0.5.0
  sha256: 07a08422fc1936a5d26d146759e9155ea466e842f5ab2f7d2266dd084c8dab1f
  requires_dist:
  - markdown-it-py>=2.0.0,<5.0.0
  - pre-commit ; extra == 'code-style'
  - myst-parser ; extra == 'rtd'
  - sphinx-book-theme ; extra == 'rtd'
  - coverage ; extra == 'testing'
  - pytest ; extra == 'testing'
  - pytest-cov ; extra == 'testing'
  - pytest-regressions ; extra == 'testing'
  requires_python: '>=3.10'
- pypi: https://files.pythonhosted.org/packages/b3/38/89ba8ad64ae25be8de66a6d463314cf1eb366222074cfda9ee839c56a4b4/mdurl-0.1.2-py3-none-any.whl
  name: mdurl
  version: 0.1.2
  sha256: 84008a41e51615a49fc9966191ff91509e3c40b939176e643fd50a5c2196b8f8
  requires_python: '>=3.7'
- pypi: https://files.pythonhosted.org/packages/5f/df/76d0321c3797b54b60fef9ec3bd6f4cfd124b9e422182156a1dd418722cf/myst_parser-4.0.1-py3-none-any.whl
  name: myst-parser
  version: 4.0.1
  sha256: 9134e88959ec3b5780aedf8a99680ea242869d012e8821db3126d427edc9c95d
  requires_dist:
  - docutils>=0.19,<0.22
  - jinja2
  - markdown-it-py~=3.0
  - mdit-py-plugins~=0.4,>=0.4.1
  - pyyaml
  - sphinx>=7,<9
  - pre-commit~=4.0 ; extra == 'code-style'
  - linkify-it-py~=2.0 ; extra == 'linkify'
  - sphinx>=7 ; extra == 'rtd'
  - ipython ; extra == 'rtd'
  - sphinx-book-theme~=1.1 ; extra == 'rtd'
  - sphinx-design ; extra == 'rtd'
  - sphinx-copybutton ; extra == 'rtd'
  - sphinxext-rediraffe~=0.2.7 ; extra == 'rtd'
  - sphinxext-opengraph~=0.9.0 ; extra == 'rtd'
  - sphinx-pyscript ; extra == 'rtd'
  - sphinx-tippy>=0.4.3 ; extra == 'rtd'
  - sphinx-autodoc2~=0.5.0 ; extra == 'rtd'
  - sphinx-togglebutton ; extra == 'rtd'
  - beautifulsoup4 ; extra == 'testing'
  - coverage[toml] ; extra == 'testing'
  - defusedxml ; extra == 'testing'
  - pytest>=8,<9 ; extra == 'testing'
  - pytest-cov ; extra == 'testing'
  - pytest-regressions ; extra == 'testing'
  - pytest-param-files~=0.6.0 ; extra == 'testing'
  - sphinx-pytest ; extra == 'testing'
  - pygments<2.19 ; extra == 'testing'
  - pygments ; extra == 'testing-docutils'
  - pytest>=8,<9 ; extra == 'testing-docutils'
  - pytest-param-files~=0.6.0 ; extra == 'testing-docutils'
  requires_python: '>=3.10'
- conda: https://conda.anaconda.org/conda-forge/linux-64/ncurses-6.5-h2d0b736_3.conda
  sha256: 3fde293232fa3fca98635e1167de6b7c7fda83caf24b9d6c91ec9eefb4f4d586
  md5: 47e340acb35de30501a76c7c799c41d7
  depends:
  - __glibc >=2.17,<3.0.a0
  - libgcc >=13
  license: X11 AND BSD-3-Clause
  purls: []
  size: 891641
  timestamp: 1738195959188
- conda: https://conda.anaconda.org/conda-forge/linux-aarch64/ncurses-6.5-ha32ae93_3.conda
  sha256: 91cfb655a68b0353b2833521dc919188db3d8a7f4c64bea2c6a7557b24747468
  md5: 182afabe009dc78d8b73100255ee6868
  depends:
  - libgcc >=13
  license: X11 AND BSD-3-Clause
  purls: []
  size: 926034
  timestamp: 1738196018799
- conda: https://conda.anaconda.org/conda-forge/osx-64/ncurses-6.5-h0622a9a_3.conda
  sha256: ea4a5d27ded18443749aefa49dc79f6356da8506d508b5296f60b8d51e0c4bd9
  md5: ced34dd9929f491ca6dab6a2927aff25
  depends:
  - __osx >=10.13
  license: X11 AND BSD-3-Clause
  purls: []
  size: 822259
  timestamp: 1738196181298
- conda: https://conda.anaconda.org/conda-forge/osx-arm64/ncurses-6.5-h5e97a16_3.conda
  sha256: 2827ada40e8d9ca69a153a45f7fd14f32b2ead7045d3bbb5d10964898fe65733
  md5: 068d497125e4bf8a66bf707254fff5ae
  depends:
  - __osx >=11.0
  license: X11 AND BSD-3-Clause
  purls: []
  size: 797030
  timestamp: 1738196177597
- conda: https://conda.anaconda.org/conda-forge/noarch/nest-asyncio-1.6.0-pyhd8ed1ab_1.conda
  sha256: bb7b21d7fd0445ddc0631f64e66d91a179de4ba920b8381f29b9d006a42788c0
  md5: 598fd7d4d0de2455fb74f56063969a97
  depends:
  - python >=3.9
  license: BSD-2-Clause
  license_family: BSD
  purls:
  - pkg:pypi/nest-asyncio?source=hash-mapping
  size: 11543
  timestamp: 1733325673691
- conda: https://conda.anaconda.org/conda-forge/linux-64/nodejs-24.4.1-heeeca48_0.conda
  sha256: 1239ba36ea69eefcc55f107fe186810b59488923544667175f6976fa4903c8c9
  md5: d629b201c3fbc0c203ca0ad7b03f22ce
  depends:
  - libgcc >=14
  - __glibc >=2.28,<3.0.a0
  - libstdcxx >=14
  - libgcc >=14
  - libuv >=1.51.0,<2.0a0
  - icu >=75.1,<76.0a0
  - openssl >=3.5.1,<4.0a0
  - libzlib >=1.3.1,<2.0a0
  license: MIT
  license_family: MIT
  purls: []
  size: 25669735
  timestamp: 1752839464718
- conda: https://conda.anaconda.org/conda-forge/linux-aarch64/nodejs-24.4.1-hc854191_0.conda
  sha256: ee8bfd840a9f424c438cb27924b7d1e7d76ad2738c3491282b43870d21b9ec25
  md5: a63b485569ea05f8618b76e312b7e2ec
  depends:
  - libgcc >=14
  - __glibc >=2.28,<3.0.a0
  - libstdcxx >=14
  - libgcc >=14
  - icu >=75.1,<76.0a0
  - libzlib >=1.3.1,<2.0a0
  - openssl >=3.5.1,<4.0a0
  - libuv >=1.51.0,<2.0a0
  license: MIT
  license_family: MIT
  purls: []
  size: 26871387
  timestamp: 1752839485839
- conda: https://conda.anaconda.org/conda-forge/osx-64/nodejs-24.4.1-h2e7699b_0.conda
  sha256: 1c9571726b5b5e85acfba50dda7ae9b22d2b29e590159a581bafde5bf2e04621
  md5: 9993063cfe84cf1fa928c7d021bd01a0
  depends:
  - __osx >=10.15
  - libcxx >=19
  - openssl >=3.5.1,<4.0a0
  - libuv >=1.51.0,<2.0a0
  - libzlib >=1.3.1,<2.0a0
  - icu >=75.1,<76.0a0
  license: MIT
  license_family: MIT
  purls: []
  size: 18918546
  timestamp: 1752839437994
- conda: https://conda.anaconda.org/conda-forge/osx-arm64/nodejs-24.4.1-hab9d20b_0.conda
  sha256: c79d2c81f80a9adedc77362f2e8b10879ed0f9806deb6ba2464c1287a05f0b9b
  md5: 463a537de602f8558604f27395b323d0
  depends:
  - libcxx >=19
  - __osx >=11.0
  - openssl >=3.5.1,<4.0a0
  - libuv >=1.51.0,<2.0a0
  - icu >=75.1,<76.0a0
  - libzlib >=1.3.1,<2.0a0
  license: MIT
  license_family: MIT
  purls: []
  size: 17949155
  timestamp: 1752839389217
- conda: https://conda.anaconda.org/conda-forge/win-64/nodejs-24.4.1-he453025_0.conda
  sha256: 1bb0d9e370bb0ffa2071ccfdd0ef3cb90bd183b07c67b646d1aa5c743004d233
  md5: cde0d5793a73ab343b5764fa6c002771
  license: MIT
  license_family: MIT
  purls: []
  size: 29967122
  timestamp: 1752839409586
- conda: https://conda.anaconda.org/conda-forge/linux-64/openssl-3.5.2-h26f9b46_0.conda
  sha256: c9f54d4e8212f313be7b02eb962d0cb13a8dae015683a403d3accd4add3e520e
  md5: ffffb341206dd0dab0c36053c048d621
  depends:
  - __glibc >=2.17,<3.0.a0
  - ca-certificates
  - libgcc >=14
  license: Apache-2.0
  license_family: Apache
  purls: []
  size: 3128847
  timestamp: 1754465526100
- conda: https://conda.anaconda.org/conda-forge/linux-aarch64/openssl-3.5.2-h8e36d6e_0.conda
  sha256: 07d96b672fc8ae796208628d4a996b5155ab14b69e4f26fe3eaf82bcd71d1d7f
  md5: ed060dc5bd1dc09e8df358fbba05d27c
  depends:
  - ca-certificates
  - libgcc >=14
  license: Apache-2.0
  license_family: Apache
  purls: []
  size: 3655596
  timestamp: 1754467141632
- conda: https://conda.anaconda.org/conda-forge/osx-64/openssl-3.5.2-h6e31bce_0.conda
  sha256: 8be57a11019666aa481122c54e29afd604405b481330f37f918e9fbcd145ef89
  md5: 22f5d63e672b7ba467969e9f8b740ecd
  depends:
  - __osx >=10.13
  - ca-certificates
  license: Apache-2.0
  license_family: Apache
  purls: []
  size: 2743708
  timestamp: 1754466962243
- conda: https://conda.anaconda.org/conda-forge/osx-arm64/openssl-3.5.2-he92f556_0.conda
  sha256: f6d1c87dbcf7b39fad24347570166dade1c533ae2d53c60a70fa4dc874ef0056
  md5: bcb0d87dfbc199d0a461d2c7ca30b3d8
  depends:
  - __osx >=11.0
  - ca-certificates
  license: Apache-2.0
  license_family: Apache
  purls: []
  size: 3074848
  timestamp: 1754465710470
- conda: https://conda.anaconda.org/conda-forge/win-64/openssl-3.5.2-h725018a_0.conda
  sha256: 2413f3b4606018aea23acfa2af3c4c46af786739ab4020422e9f0c2aec75321b
  md5: 150d3920b420a27c0848acca158f94dc
  depends:
  - ca-certificates
  - ucrt >=10.0.20348.0
  - vc >=14.3,<15
  - vc14_runtime >=14.44.35208
  license: Apache-2.0
  license_family: Apache
  purls: []
  size: 9275175
  timestamp: 1754467904482
- pypi: https://files.pythonhosted.org/packages/20/12/38679034af332785aac8774540895e234f4d07f7545804097de4b666afd8/packaging-25.0-py3-none-any.whl
  name: packaging
  version: '25.0'
  sha256: 29572ef2b1f17581046b3a2227d5c611fb25ec70ca1ba8554b24b0e69331a484
  requires_python: '>=3.8'
- conda: https://conda.anaconda.org/conda-forge/noarch/packaging-25.0-pyh29332c3_1.conda
  sha256: 289861ed0c13a15d7bbb408796af4de72c2fe67e2bcb0de98f4c3fce259d7991
  md5: 58335b26c38bf4a20f399384c33cbcf9
  depends:
  - python >=3.8
  - python
  license: Apache-2.0
  license_family: APACHE
  purls:
  - pkg:pypi/packaging?source=hash-mapping
  size: 62477
  timestamp: 1745345660407
- conda: https://conda.anaconda.org/conda-forge/noarch/parso-0.8.5-pyhcf101f3_0.conda
  sha256: 30de7b4d15fbe53ffe052feccde31223a236dae0495bab54ab2479de30b2990f
  md5: a110716cdb11cf51482ff4000dc253d7
  depends:
  - python >=3.10
  - python
  license: MIT
  license_family: MIT
  purls:
  - pkg:pypi/parso?source=hash-mapping
  size: 81562
  timestamp: 1755974222274
- conda: https://conda.anaconda.org/conda-forge/noarch/pexpect-4.9.0-pyhd8ed1ab_1.conda
  sha256: 202af1de83b585d36445dc1fda94266697341994d1a3328fabde4989e1b3d07a
  md5: d0d408b1f18883a944376da5cf8101ea
  depends:
  - ptyprocess >=0.5
  - python >=3.9
  license: ISC
  purls:
  - pkg:pypi/pexpect?source=hash-mapping
  size: 53561
  timestamp: 1733302019362
- conda: https://conda.anaconda.org/conda-forge/noarch/pickleshare-0.7.5-pyhd8ed1ab_1004.conda
  sha256: e2ac3d66c367dada209fc6da43e645672364b9fd5f9d28b9f016e24b81af475b
  md5: 11a9d1d09a3615fc07c3faf79bc0b943
  depends:
  - python >=3.9
  license: MIT
  license_family: MIT
  purls:
  - pkg:pypi/pickleshare?source=hash-mapping
  size: 11748
  timestamp: 1733327448200
- conda: https://conda.anaconda.org/conda-forge/noarch/platformdirs-4.4.0-pyhcf101f3_0.conda
  sha256: dfe0fa6e351d2b0cef95ac1a1533d4f960d3992f9e0f82aeb5ec3623a699896b
  md5: cc9d9a3929503785403dbfad9f707145
  depends:
  - python >=3.10
  - python
  license: MIT
  license_family: MIT
  purls:
  - pkg:pypi/platformdirs?source=compressed-mapping
  size: 23653
  timestamp: 1756227402815
- conda: https://conda.anaconda.org/conda-forge/noarch/prompt-toolkit-3.0.52-pyha770c72_0.conda
  sha256: 4817651a276016f3838957bfdf963386438c70761e9faec7749d411635979bae
  md5: edb16f14d920fb3faf17f5ce582942d6
  depends:
  - python >=3.10
  - wcwidth
  constrains:
  - prompt_toolkit 3.0.52
  license: BSD-3-Clause
  license_family: BSD
  purls:
  - pkg:pypi/prompt-toolkit?source=hash-mapping
  size: 273927
  timestamp: 1756321848365
- conda: https://conda.anaconda.org/conda-forge/linux-64/psutil-7.0.0-py312h4c3975b_1.conda
  sha256: 87fa638e19db9c9c5a1e9169d12a4b90ea32c72b47e8da328b36d233ba72cc79
  md5: ebc6080d32b9608710a0d651e581d9f4
  depends:
  - __glibc >=2.17,<3.0.a0
  - libgcc >=14
  - python >=3.12,<3.13.0a0
  - python_abi 3.12.* *_cp312
  license: BSD-3-Clause
  license_family: BSD
  purls:
  - pkg:pypi/psutil?source=hash-mapping
  size: 467818
  timestamp: 1755851390449
- conda: https://conda.anaconda.org/conda-forge/linux-aarch64/psutil-7.0.0-py312hcd1a082_1.conda
  sha256: 801afe0e6070da1849cf58be19f5f62ca9cfab70bd117e5c932fd7e091a04d8c
  md5: d797cf59967a58f7885d5622ff829c9e
  depends:
  - libgcc >=14
  - python >=3.12,<3.13.0a0
  - python >=3.12,<3.13.0a0 *_cpython
  - python_abi 3.12.* *_cp312
  license: BSD-3-Clause
  license_family: BSD
  purls:
  - pkg:pypi/psutil?source=hash-mapping
  size: 471206
  timestamp: 1755851506111
- conda: https://conda.anaconda.org/conda-forge/osx-64/psutil-7.0.0-py312h2f459f6_1.conda
  sha256: 818b08bcb49a1d2384b6244c0910ec1daec5c7182bfdf0e7b878d7526c0683e9
  md5: d2d5563cc54683a441e2de5fd332911d
  depends:
  - __osx >=10.13
  - python >=3.12,<3.13.0a0
  - python_abi 3.12.* *_cp312
  license: BSD-3-Clause
  license_family: BSD
  purls:
  - pkg:pypi/psutil?source=hash-mapping
  size: 474384
  timestamp: 1755851651170
- conda: https://conda.anaconda.org/conda-forge/osx-arm64/psutil-7.0.0-py312h163523d_1.conda
  sha256: 7cae084fc2776ad6425d1713430ee39fb3366dae4742e005dc64d425eed3a2f8
  md5: 2d2326a0b582b1b56252a479f204fab1
  depends:
  - __osx >=11.0
  - python >=3.12,<3.13.0a0
  - python >=3.12,<3.13.0a0 *_cpython
  - python_abi 3.12.* *_cp312
  license: BSD-3-Clause
  license_family: BSD
  purls:
  - pkg:pypi/psutil?source=hash-mapping
  size: 474827
  timestamp: 1755851594550
- conda: https://conda.anaconda.org/conda-forge/win-64/psutil-7.0.0-py312he06e257_1.conda
  sha256: 5da4eabbcf285a251d06827484b7f90ad43a7960b6753c57d4735966851d16e1
  md5: f3362e816f134b248cc0ac41924c7277
  depends:
  - python >=3.12,<3.13.0a0
  - python_abi 3.12.* *_cp312
  - ucrt >=10.0.20348.0
  - vc >=14.3,<15
  - vc14_runtime >=14.44.35208
  license: BSD-3-Clause
  license_family: BSD
  purls:
  - pkg:pypi/psutil?source=hash-mapping
  size: 485245
  timestamp: 1755851679538
- conda: https://conda.anaconda.org/conda-forge/noarch/ptyprocess-0.7.0-pyhd8ed1ab_1.conda
  sha256: a7713dfe30faf17508ec359e0bc7e0983f5d94682492469bd462cdaae9c64d83
  md5: 7d9daffbb8d8e0af0f769dbbcd173a54
  depends:
  - python >=3.9
  license: ISC
  purls:
  - pkg:pypi/ptyprocess?source=hash-mapping
  size: 19457
  timestamp: 1733302371990
- conda: https://conda.anaconda.org/conda-forge/noarch/pure_eval-0.2.3-pyhd8ed1ab_1.conda
  sha256: 71bd24600d14bb171a6321d523486f6a06f855e75e547fa0cb2a0953b02047f0
  md5: 3bfdfb8dbcdc4af1ae3f9a8eb3948f04
  depends:
  - python >=3.9
  license: MIT
  license_family: MIT
  purls:
  - pkg:pypi/pure-eval?source=hash-mapping
  size: 16668
  timestamp: 1733569518868
- conda: https://conda.anaconda.org/conda-forge/noarch/pycparser-2.22-pyh29332c3_1.conda
  sha256: 79db7928d13fab2d892592223d7570f5061c192f27b9febd1a418427b719acc6
  md5: 12c566707c80111f9799308d9e265aef
  depends:
  - python >=3.9
  - python
  license: BSD-3-Clause
  license_family: BSD
  purls:
  - pkg:pypi/pycparser?source=hash-mapping
  size: 110100
  timestamp: 1733195786147
- conda: https://conda.anaconda.org/conda-forge/noarch/pygments-2.19.2-pyhd8ed1ab_0.conda
  sha256: 5577623b9f6685ece2697c6eb7511b4c9ac5fb607c9babc2646c811b428fd46a
  md5: 6b6ece66ebcae2d5f326c77ef2c5a066
  depends:
  - python >=3.9
  license: BSD-2-Clause
  license_family: BSD
  purls:
  - pkg:pypi/pygments?source=hash-mapping
  size: 889287
  timestamp: 1750615908735
- pypi: https://files.pythonhosted.org/packages/bd/24/12818598c362d7f300f18e74db45963dbcb85150324092410c8b49405e42/pyproject_hooks-1.2.0-py3-none-any.whl
  name: pyproject-hooks
  version: 1.2.0
  sha256: 9e5c6bfa8dcc30091c74b0cf803c81fdd29d94f01992a7707bc97babb1141913
  requires_python: '>=3.7'
- conda: https://conda.anaconda.org/conda-forge/noarch/pysocks-1.7.1-pyh09c184e_7.conda
  sha256: d016e04b0e12063fbee4a2d5fbb9b39a8d191b5a0042f0b8459188aedeabb0ca
  md5: e2fd202833c4a981ce8a65974fe4abd1
  depends:
  - __win
  - python >=3.9
  - win_inet_pton
  license: BSD-3-Clause
  license_family: BSD
  purls:
  - pkg:pypi/pysocks?source=hash-mapping
  size: 21784
  timestamp: 1733217448189
- conda: https://conda.anaconda.org/conda-forge/noarch/pysocks-1.7.1-pyha55dd90_7.conda
  sha256: ba3b032fa52709ce0d9fd388f63d330a026754587a2f461117cac9ab73d8d0d8
  md5: 461219d1a5bd61342293efa2c0c90eac
  depends:
  - __unix
  - python >=3.9
  license: BSD-3-Clause
  license_family: BSD
  purls:
  - pkg:pypi/pysocks?source=hash-mapping
  size: 21085
  timestamp: 1733217331982
- conda: https://conda.anaconda.org/conda-forge/linux-64/python-3.12.11-h9e4cc4f_0_cpython.conda
  sha256: 6cca004806ceceea9585d4d655059e951152fc774a471593d4f5138e6a54c81d
  md5: 94206474a5608243a10c92cefbe0908f
  depends:
  - __glibc >=2.17,<3.0.a0
  - bzip2 >=1.0.8,<2.0a0
  - ld_impl_linux-64 >=2.36.1
  - libexpat >=2.7.0,<3.0a0
  - libffi >=3.4.6,<3.5.0a0
  - libgcc >=13
  - liblzma >=5.8.1,<6.0a0
  - libnsl >=2.0.1,<2.1.0a0
  - libsqlite >=3.50.0,<4.0a0
  - libuuid >=2.38.1,<3.0a0
  - libxcrypt >=4.4.36
  - libzlib >=1.3.1,<2.0a0
  - ncurses >=6.5,<7.0a0
  - openssl >=3.5.0,<4.0a0
  - readline >=8.2,<9.0a0
  - tk >=8.6.13,<8.7.0a0
  - tzdata
  constrains:
  - python_abi 3.12.* *_cp312
  license: Python-2.0
  purls: []
  size: 31445023
  timestamp: 1749050216615
- conda: https://conda.anaconda.org/conda-forge/linux-aarch64/python-3.12.11-h1683364_0_cpython.conda
  sha256: dceb45dbec8612bf55fd9f4823cac89c4a2e08e9069b37efdc142e398d910e88
  md5: faec7db17a9ed4cba1c4f6098225be39
  depends:
  - bzip2 >=1.0.8,<2.0a0
  - ld_impl_linux-aarch64 >=2.36.1
  - libexpat >=2.7.0,<3.0a0
  - libffi >=3.4.6,<3.5.0a0
  - libgcc >=13
  - liblzma >=5.8.1,<6.0a0
  - libnsl >=2.0.1,<2.1.0a0
  - libsqlite >=3.50.0,<4.0a0
  - libuuid >=2.38.1,<3.0a0
  - libxcrypt >=4.4.36
  - libzlib >=1.3.1,<2.0a0
  - ncurses >=6.5,<7.0a0
  - openssl >=3.5.0,<4.0a0
  - readline >=8.2,<9.0a0
  - tk >=8.6.13,<8.7.0a0
  - tzdata
  constrains:
  - python_abi 3.12.* *_cp312
  license: Python-2.0
  purls: []
  size: 13738751
  timestamp: 1749047852768
- conda: https://conda.anaconda.org/conda-forge/osx-64/python-3.12.11-h9ccd52b_0_cpython.conda
  sha256: ebda5b5e8e25976013fdd81b5ba253705b076741d02bdc8ab32763f2afb2c81b
  md5: 06049132ecd09d0c1dc3d54d93cf1d5d
  depends:
  - __osx >=10.13
  - bzip2 >=1.0.8,<2.0a0
  - libexpat >=2.7.0,<3.0a0
  - libffi >=3.4.6,<3.5.0a0
  - liblzma >=5.8.1,<6.0a0
  - libsqlite >=3.50.0,<4.0a0
  - libzlib >=1.3.1,<2.0a0
  - ncurses >=6.5,<7.0a0
  - openssl >=3.5.0,<4.0a0
  - readline >=8.2,<9.0a0
  - tk >=8.6.13,<8.7.0a0
  - tzdata
  constrains:
  - python_abi 3.12.* *_cp312
  license: Python-2.0
  purls: []
  size: 13571569
  timestamp: 1749049058713
- conda: https://conda.anaconda.org/conda-forge/osx-arm64/python-3.12.11-hc22306f_0_cpython.conda
  sha256: cde8b944c2dc378a5afbc48028d0843583fd215493d5885a80f1b41de085552f
  md5: 9207ebad7cfbe2a4af0702c92fd031c4
  depends:
  - __osx >=11.0
  - bzip2 >=1.0.8,<2.0a0
  - libexpat >=2.7.0,<3.0a0
  - libffi >=3.4.6,<3.5.0a0
  - liblzma >=5.8.1,<6.0a0
  - libsqlite >=3.50.0,<4.0a0
  - libzlib >=1.3.1,<2.0a0
  - ncurses >=6.5,<7.0a0
  - openssl >=3.5.0,<4.0a0
  - readline >=8.2,<9.0a0
  - tk >=8.6.13,<8.7.0a0
  - tzdata
  constrains:
  - python_abi 3.12.* *_cp312
  license: Python-2.0
  purls: []
  size: 13009234
  timestamp: 1749048134449
- conda: https://conda.anaconda.org/conda-forge/win-64/python-3.12.11-h3f84c4b_0_cpython.conda
  sha256: b69412e64971b5da3ced0fc36f05d0eacc9393f2084c6f92b8f28ee068d83e2e
  md5: 6aa5e62df29efa6319542ae5025f4376
  depends:
  - bzip2 >=1.0.8,<2.0a0
  - libexpat >=2.7.0,<3.0a0
  - libffi >=3.4.6,<3.5.0a0
  - liblzma >=5.8.1,<6.0a0
  - libsqlite >=3.50.0,<4.0a0
  - libzlib >=1.3.1,<2.0a0
  - openssl >=3.5.0,<4.0a0
  - tk >=8.6.13,<8.7.0a0
  - tzdata
  - ucrt >=10.0.20348.0
  - vc >=14.2,<15
  - vc14_runtime >=14.29.30139
  constrains:
  - python_abi 3.12.* *_cp312
  license: Python-2.0
  purls: []
  size: 15829289
  timestamp: 1749047682640
- conda: https://conda.anaconda.org/conda-forge/noarch/python-dateutil-2.9.0.post0-pyhe01879c_2.conda
  sha256: d6a17ece93bbd5139e02d2bd7dbfa80bee1a4261dced63f65f679121686bf664
  md5: 5b8d21249ff20967101ffa321cab24e8
  depends:
  - python >=3.9
  - six >=1.5
  - python
  license: Apache-2.0
  license_family: APACHE
  purls:
  - pkg:pypi/python-dateutil?source=hash-mapping
  size: 233310
  timestamp: 1751104122689
- conda: https://conda.anaconda.org/conda-forge/noarch/python-gil-3.12.11-hd8ed1ab_0.conda
  sha256: b8afeaefe409d61fa4b68513b25a66bb17f3ca430d67cfea51083c7bfbe098ef
  md5: 859c6bec94cd74119f12b961aba965a8
  depends:
  - cpython 3.12.11.*
  - python_abi * *_cp312
  license: Python-2.0
  purls: []
  size: 45836
  timestamp: 1749047798827
- conda: https://conda.anaconda.org/conda-forge/noarch/python_abi-3.12-8_cp312.conda
  build_number: 8
  sha256: 80677180dd3c22deb7426ca89d6203f1c7f1f256f2d5a94dc210f6e758229809
  md5: c3efd25ac4d74b1584d2f7a57195ddf1
  constrains:
  - python 3.12.* *_cpython
  license: BSD-3-Clause
  license_family: BSD
  purls: []
  size: 6958
  timestamp: 1752805918820
- conda: https://conda.anaconda.org/conda-forge/noarch/pytz-2025.2-pyhd8ed1ab_0.conda
  sha256: 8d2a8bf110cc1fc3df6904091dead158ba3e614d8402a83e51ed3a8aa93cdeb0
  md5: bc8e3267d44011051f2eb14d22fb0960
  depends:
  - python >=3.9
  license: MIT
  license_family: MIT
  purls:
  - pkg:pypi/pytz?source=hash-mapping
  size: 189015
  timestamp: 1742920947249
- conda: https://conda.anaconda.org/conda-forge/win-64/pywin32-311-py312h829343e_1.conda
  sha256: a7505522048dad63940d06623f07eb357b9b65510a8d23ff32b99add05aac3a1
  md5: 64cbe4ecbebe185a2261d3f298a60cde
  depends:
  - python
  - vc >=14.3,<15
  - vc14_runtime >=14.44.35208
  - ucrt >=10.0.20348.0
  - vc >=14.3,<15
  - vc14_runtime >=14.44.35208
  - ucrt >=10.0.20348.0
  - python_abi 3.12.* *_cp312
  license: PSF-2.0
  license_family: PSF
  purls:
  - pkg:pypi/pywin32?source=hash-mapping
  size: 6684490
  timestamp: 1756487136116
- pypi: https://files.pythonhosted.org/packages/0c/e8/4f648c598b17c3d06e8753d7d13d57542b30d56e6c2dedf9c331ae56312e/PyYAML-6.0.2-cp312-cp312-win_amd64.whl
  name: pyyaml
  version: 6.0.2
  sha256: 7e7401d0de89a9a855c839bc697c079a4af81cf878373abd7dc625847d25cbd8
  requires_python: '>=3.8'
- pypi: https://files.pythonhosted.org/packages/86/0c/c581167fc46d6d6d7ddcfb8c843a4de25bdd27e4466938109ca68492292c/PyYAML-6.0.2-cp312-cp312-macosx_10_9_x86_64.whl
  name: pyyaml
  version: 6.0.2
  sha256: c70c95198c015b85feafc136515252a261a84561b7b1d51e3384e0655ddf25ab
  requires_python: '>=3.8'
- pypi: https://files.pythonhosted.org/packages/a8/0c/38374f5bb272c051e2a69281d71cba6fdb983413e6758b84482905e29a5d/PyYAML-6.0.2-cp312-cp312-macosx_11_0_arm64.whl
  name: pyyaml
  version: 6.0.2
  sha256: ce826d6ef20b1bc864f0a68340c8b3287705cae2f8b4b1d932177dcc76721725
  requires_python: '>=3.8'
- pypi: https://files.pythonhosted.org/packages/b9/2b/614b4752f2e127db5cc206abc23a8c19678e92b23c3db30fc86ab731d3bd/PyYAML-6.0.2-cp312-cp312-manylinux_2_17_x86_64.manylinux2014_x86_64.whl
  name: pyyaml
  version: 6.0.2
  sha256: 80bab7bfc629882493af4aa31a4cfa43a4c57c83813253626916b8c7ada83476
  requires_python: '>=3.8'
- pypi: https://files.pythonhosted.org/packages/c3/93/9916574aa8c00aa06bbac729972eb1071d002b8e158bd0e83a3b9a20a1f7/PyYAML-6.0.2-cp312-cp312-manylinux_2_17_aarch64.manylinux2014_aarch64.whl
  name: pyyaml
  version: 6.0.2
  sha256: 1f71ea527786de97d1a0cc0eacd1defc0985dcf6b3f17bb77dcfc8c34bec4dc5
  requires_python: '>=3.8'
- conda: https://conda.anaconda.org/conda-forge/linux-64/pyzmq-27.0.2-py312hfb55c3c_2.conda
  noarch: python
  sha256: dcf749dcf86feac506c32dc8469f0b8201f5c5077026ade7fe01bf3b90f74ecd
  md5: ba7305f9723cc16cf79288e0bb7b34b2
  depends:
  - python
  - __glibc >=2.17,<3.0.a0
  - libstdcxx >=14
  - libgcc >=14
  - _python_abi3_support 1.*
  - cpython >=3.12
  - zeromq >=4.3.5,<4.4.0a0
  license: BSD-3-Clause
  license_family: BSD
  purls:
  - pkg:pypi/pyzmq?source=compressed-mapping
  size: 211840
  timestamp: 1756136260634
- conda: https://conda.anaconda.org/conda-forge/linux-aarch64/pyzmq-27.0.2-py312h4552c38_2.conda
  noarch: python
  sha256: dd3b69add6f15ca554bdad1b1f487a43d1270b715877c2775b43c6e4a38b2bac
  md5: a26529f07564f2daad7a66d603ec7925
  depends:
  - python
  - libgcc >=14
  - libstdcxx >=14
  - libgcc >=14
  - zeromq >=4.3.5,<4.4.0a0
  - _python_abi3_support 1.*
  - cpython >=3.12
  license: BSD-3-Clause
  license_family: BSD
  purls:
  - pkg:pypi/pyzmq?source=hash-mapping
  size: 213690
  timestamp: 1756136254656
- conda: https://conda.anaconda.org/conda-forge/osx-64/pyzmq-27.0.2-py312h04a22a1_2.conda
  noarch: python
  sha256: c02e6b02511a0d93dca8734ed49aef609a1b83f3e3f6406907c683424e084ca6
  md5: 747f3ed98092e7bb35059ed13048690c
  depends:
  - python
  - libcxx >=19
  - __osx >=10.13
  - _python_abi3_support 1.*
  - cpython >=3.12
  - zeromq >=4.3.5,<4.4.0a0
  license: BSD-3-Clause
  license_family: BSD
  purls:
  - pkg:pypi/pyzmq?source=compressed-mapping
  size: 191502
  timestamp: 1756136359059
- conda: https://conda.anaconda.org/conda-forge/osx-arm64/pyzmq-27.0.2-py312hd175295_2.conda
  noarch: python
  sha256: 86eed77fb602b6293a3f7bbfd3ca68614c1affb090275522f64cb544647866d5
  md5: 65576738b32b8fc5883b779861f11a1b
  depends:
  - python
  - __osx >=11.0
  - libcxx >=19
  - _python_abi3_support 1.*
  - cpython >=3.12
  - zeromq >=4.3.5,<4.4.0a0
  license: BSD-3-Clause
  license_family: BSD
  purls:
  - pkg:pypi/pyzmq?source=hash-mapping
  size: 190696
  timestamp: 1756136303952
- conda: https://conda.anaconda.org/conda-forge/win-64/pyzmq-27.0.2-py312hbb5da91_2.conda
  noarch: python
  sha256: f88274990a913c536c17fb03ed8256b33f8081dc62aed009260f1b031c5086ba
  md5: 9648d45e60a9d47b17091fdfae12c4bc
  depends:
  - python
  - vc >=14.3,<15
  - vc14_runtime >=14.44.35208
  - ucrt >=10.0.20348.0
  - vc >=14.3,<15
  - vc14_runtime >=14.44.35208
  - ucrt >=10.0.20348.0
  - zeromq >=4.3.5,<4.3.6.0a0
  - _python_abi3_support 1.*
  - cpython >=3.12
  license: BSD-3-Clause
  license_family: BSD
  purls:
  - pkg:pypi/pyzmq?source=compressed-mapping
  size: 185652
  timestamp: 1756136271766
- conda: https://conda.anaconda.org/conda-forge/linux-64/readline-8.2-h8c095d6_2.conda
  sha256: 2d6d0c026902561ed77cd646b5021aef2d4db22e57a5b0178dfc669231e06d2c
  md5: 283b96675859b20a825f8fa30f311446
  depends:
  - libgcc >=13
  - ncurses >=6.5,<7.0a0
  license: GPL-3.0-only
  license_family: GPL
  purls: []
  size: 282480
  timestamp: 1740379431762
- conda: https://conda.anaconda.org/conda-forge/linux-aarch64/readline-8.2-h8382b9d_2.conda
  sha256: 54bed3a3041befaa9f5acde4a37b1a02f44705b7796689574bcf9d7beaad2959
  md5: c0f08fc2737967edde1a272d4bf41ed9
  depends:
  - libgcc >=13
  - ncurses >=6.5,<7.0a0
  license: GPL-3.0-only
  license_family: GPL
  purls: []
  size: 291806
  timestamp: 1740380591358
- conda: https://conda.anaconda.org/conda-forge/osx-64/readline-8.2-h7cca4af_2.conda
  sha256: 53017e80453c4c1d97aaf78369040418dea14cf8f46a2fa999f31bd70b36c877
  md5: 342570f8e02f2f022147a7f841475784
  depends:
  - ncurses >=6.5,<7.0a0
  license: GPL-3.0-only
  license_family: GPL
  purls: []
  size: 256712
  timestamp: 1740379577668
- conda: https://conda.anaconda.org/conda-forge/osx-arm64/readline-8.2-h1d1bf99_2.conda
  sha256: 7db04684d3904f6151eff8673270922d31da1eea7fa73254d01c437f49702e34
  md5: 63ef3f6e6d6d5c589e64f11263dc5676
  depends:
  - ncurses >=6.5,<7.0a0
  license: GPL-3.0-only
  license_family: GPL
  purls: []
  size: 252359
  timestamp: 1740379663071
- conda: https://conda.anaconda.org/conda-forge/noarch/requests-2.32.5-pyhd8ed1ab_0.conda
  sha256: 8dc54e94721e9ab545d7234aa5192b74102263d3e704e6d0c8aa7008f2da2a7b
  md5: db0c6b99149880c8ba515cf4abe93ee4
  depends:
  - certifi >=2017.4.17
  - charset-normalizer >=2,<4
  - idna >=2.5,<4
  - python >=3.9
  - urllib3 >=1.21.1,<3
  constrains:
  - chardet >=3.0.2,<6
  license: Apache-2.0
  license_family: APACHE
  purls:
  - pkg:pypi/requests?source=compressed-mapping
  size: 59263
  timestamp: 1755614348400
- conda: https://conda.anaconda.org/conda-forge/noarch/roman-numerals-py-3.1.0-pyhd8ed1ab_0.conda
  sha256: 0116a9ca9bf3487e18979b58b2f280116dba55cb53475af7a6d835f7aa133db8
  md5: 5f0f24f8032c2c1bb33f59b75974f5fc
  depends:
  - python >=3.9
  license: 0BSD OR CC0-1.0
  purls:
  - pkg:pypi/roman-numerals-py?source=hash-mapping
  size: 13348
  timestamp: 1740240332327
- conda: https://conda.anaconda.org/conda-forge/noarch/six-1.17.0-pyhe01879c_1.conda
  sha256: 458227f759d5e3fcec5d9b7acce54e10c9e1f4f4b7ec978f3bfd54ce4ee9853d
  md5: 3339e3b65d58accf4ca4fb8748ab16b3
  depends:
  - python >=3.9
  - python
  license: MIT
  license_family: MIT
  purls:
  - pkg:pypi/six?source=hash-mapping
  size: 18455
  timestamp: 1753199211006
- conda: https://conda.anaconda.org/conda-forge/noarch/snowballstemmer-3.0.1-pyhd8ed1ab_0.conda
  sha256: 17007a4cfbc564dc3e7310dcbe4932c6ecb21593d4fec3c68610720f19e73fb2
  md5: 755cf22df8693aa0d1aec1c123fa5863
  depends:
  - python >=3.9
  license: BSD-3-Clause
  license_family: BSD
  purls:
  - pkg:pypi/snowballstemmer?source=hash-mapping
  size: 73009
  timestamp: 1747749529809
- conda: https://conda.anaconda.org/conda-forge/noarch/sphinx-8.2.3-pyhd8ed1ab_0.conda
  sha256: 995f58c662db0197d681fa345522fd9e7ac5f05330d3dff095ab2f102e260ab0
  md5: f7af826063ed569bb13f7207d6f949b0
  depends:
  - alabaster >=0.7.14
  - babel >=2.13
  - colorama >=0.4.6
  - docutils >=0.20,<0.22
  - imagesize >=1.3
  - jinja2 >=3.1
  - packaging >=23.0
  - pygments >=2.17
  - python >=3.11
  - requests >=2.30.0
  - roman-numerals-py >=1.0.0
  - snowballstemmer >=2.2
  - sphinxcontrib-applehelp >=1.0.7
  - sphinxcontrib-devhelp >=1.0.6
  - sphinxcontrib-htmlhelp >=2.0.6
  - sphinxcontrib-jsmath >=1.0.1
  - sphinxcontrib-qthelp >=1.0.6
  - sphinxcontrib-serializinghtml >=1.1.9
  license: BSD-2-Clause
  license_family: BSD
  purls:
  - pkg:pypi/sphinx?source=hash-mapping
  size: 1424416
  timestamp: 1740956642838
- pypi: https://files.pythonhosted.org/packages/31/98/7e8e11d4edce0947d89c5d00ed43d925a5254dc9733579382b04f77e5ff2/sphinx_markdown_builder-0.6.8-py3-none-any.whl
  name: sphinx-markdown-builder
  version: 0.6.8
  sha256: f04ab42d52449363228b9104569c56b778534f9c41a168af8cfc721a1e0e3edc
  requires_dist:
  - sphinx>=5.1.0
  - tabulate
  - docutils
  - sphinx>=5.3.0 ; extra == 'dev'
  - bumpver ; extra == 'dev'
  - black ; extra == 'dev'
  - isort ; extra == 'dev'
  - flake8 ; extra == 'dev'
  - pylint ; extra == 'dev'
  - pip-tools ; extra == 'dev'
  - pytest ; extra == 'dev'
  - pytest-cov ; extra == 'dev'
  - coveralls ; extra == 'dev'
  - sphinxcontrib-plantuml ; extra == 'dev'
  - sphinxcontrib-httpdomain ; extra == 'dev'
  requires_python: '>=3.7'
- pypi: https://files.pythonhosted.org/packages/85/77/46e3bac77b82b4df5bb5b61f2de98637724f246b4966cfc34bc5895d852a/sphinx_rtd_theme-3.0.2-py2.py3-none-any.whl
  name: sphinx-rtd-theme
  version: 3.0.2
  sha256: 422ccc750c3a3a311de4ae327e82affdaf59eb695ba4936538552f3b00f4ee13
  requires_dist:
  - sphinx>=6,<9
  - docutils>0.18,<0.22
  - sphinxcontrib-jquery>=4,<5
  - transifex-client ; extra == 'dev'
  - bump2version ; extra == 'dev'
  - wheel ; extra == 'dev'
  - twine ; extra == 'dev'
  requires_python: '>=3.8'
- conda: https://conda.anaconda.org/conda-forge/noarch/sphinxcontrib-applehelp-2.0.0-pyhd8ed1ab_1.conda
  sha256: d7433a344a9ad32a680b881c81b0034bc61618d12c39dd6e3309abeffa9577ba
  md5: 16e3f039c0aa6446513e94ab18a8784b
  depends:
  - python >=3.9
  - sphinx >=5
  license: BSD-2-Clause
  license_family: BSD
  purls:
  - pkg:pypi/sphinxcontrib-applehelp?source=hash-mapping
  size: 29752
  timestamp: 1733754216334
- conda: https://conda.anaconda.org/conda-forge/noarch/sphinxcontrib-devhelp-2.0.0-pyhd8ed1ab_1.conda
  sha256: 55d5076005d20b84b20bee7844e686b7e60eb9f683af04492e598a622b12d53d
  md5: 910f28a05c178feba832f842155cbfff
  depends:
  - python >=3.9
  - sphinx >=5
  license: BSD-2-Clause
  license_family: BSD
  purls:
  - pkg:pypi/sphinxcontrib-devhelp?source=hash-mapping
  size: 24536
  timestamp: 1733754232002
- conda: https://conda.anaconda.org/conda-forge/noarch/sphinxcontrib-htmlhelp-2.1.0-pyhd8ed1ab_1.conda
  sha256: c1492c0262ccf16694bdcd3bb62aa4627878ea8782d5cd3876614ffeb62b3996
  md5: e9fb3fe8a5b758b4aff187d434f94f03
  depends:
  - python >=3.9
  - sphinx >=5
  license: BSD-2-Clause
  license_family: BSD
  purls:
  - pkg:pypi/sphinxcontrib-htmlhelp?source=hash-mapping
  size: 32895
  timestamp: 1733754385092
- pypi: https://files.pythonhosted.org/packages/76/85/749bd22d1a68db7291c89e2ebca53f4306c3f205853cf31e9de279034c3c/sphinxcontrib_jquery-4.1-py2.py3-none-any.whl
  name: sphinxcontrib-jquery
  version: '4.1'
  sha256: f936030d7d0147dd026a4f2b5a57343d233f1fc7b363f68b3d4f1cb0993878ae
  requires_dist:
  - sphinx>=1.8
  requires_python: '>=2.7'
- conda: https://conda.anaconda.org/conda-forge/noarch/sphinxcontrib-jsmath-1.0.1-pyhd8ed1ab_1.conda
  sha256: 578bef5ec630e5b2b8810d898bbbf79b9ae66d49b7938bcc3efc364e679f2a62
  md5: fa839b5ff59e192f411ccc7dae6588bb
  depends:
  - python >=3.9
  license: BSD-2-Clause
  license_family: BSD
  purls:
  - pkg:pypi/sphinxcontrib-jsmath?source=hash-mapping
  size: 10462
  timestamp: 1733753857224
- conda: https://conda.anaconda.org/conda-forge/noarch/sphinxcontrib-qthelp-2.0.0-pyhd8ed1ab_1.conda
  sha256: c664fefae4acdb5fae973bdde25836faf451f41d04342b64a358f9a7753c92ca
  md5: 00534ebcc0375929b45c3039b5ba7636
  depends:
  - python >=3.9
  - sphinx >=5
  license: BSD-2-Clause
  license_family: BSD
  purls:
  - pkg:pypi/sphinxcontrib-qthelp?source=hash-mapping
  size: 26959
  timestamp: 1733753505008
- conda: https://conda.anaconda.org/conda-forge/noarch/sphinxcontrib-serializinghtml-1.1.10-pyhd8ed1ab_1.conda
  sha256: 64d89ecc0264347486971a94487cb8d7c65bfc0176750cf7502b8a272f4ab557
  md5: 3bc61f7161d28137797e038263c04c54
  depends:
  - python >=3.9
  - sphinx >=5
  license: BSD-2-Clause
  license_family: BSD
  purls:
  - pkg:pypi/sphinxcontrib-serializinghtml?source=hash-mapping
  size: 28669
  timestamp: 1733750596111
- conda: https://conda.anaconda.org/conda-forge/noarch/stack_data-0.6.3-pyhd8ed1ab_1.conda
  sha256: 570da295d421661af487f1595045760526964f41471021056e993e73089e9c41
  md5: b1b505328da7a6b246787df4b5a49fbc
  depends:
  - asttokens
  - executing
  - pure_eval
  - python >=3.9
  license: MIT
  license_family: MIT
  purls:
  - pkg:pypi/stack-data?source=hash-mapping
  size: 26988
  timestamp: 1733569565672
- pypi: https://files.pythonhosted.org/packages/40/44/4a5f08c96eb108af5cb50b41f76142f0afa346dfa99d5296fe7202a11854/tabulate-0.9.0-py3-none-any.whl
  name: tabulate
  version: 0.9.0
  sha256: 024ca478df22e9340661486f85298cff5f6dcdba14f3813e8830015b9ed1948f
  requires_dist:
  - wcwidth ; extra == 'widechars'
  requires_python: '>=3.7'
- conda: https://conda.anaconda.org/conda-forge/linux-64/tk-8.6.13-noxft_hd72426e_102.conda
  sha256: a84ff687119e6d8752346d1d408d5cf360dee0badd487a472aa8ddedfdc219e1
  md5: a0116df4f4ed05c303811a837d5b39d8
  depends:
  - __glibc >=2.17,<3.0.a0
  - libgcc >=13
  - libzlib >=1.3.1,<2.0a0
  license: TCL
  license_family: BSD
  purls: []
  size: 3285204
  timestamp: 1748387766691
- conda: https://conda.anaconda.org/conda-forge/linux-aarch64/tk-8.6.13-noxft_h5688188_102.conda
  sha256: 46e10488e9254092c655257c18fcec0a9864043bdfbe935a9fbf4fb2028b8514
  md5: 2562c9bfd1de3f9c590f0fe53858d85c
  depends:
  - libgcc >=13
  - libzlib >=1.3.1,<2.0a0
  license: TCL
  license_family: BSD
  purls: []
  size: 3342845
  timestamp: 1748393219221
- conda: https://conda.anaconda.org/conda-forge/osx-64/tk-8.6.13-hf689a15_2.conda
  sha256: b24468006a96b71a5f4372205ea7ec4b399b0f2a543541e86f883de54cd623fc
  md5: 9864891a6946c2fe037c02fca7392ab4
  depends:
  - __osx >=10.13
  - libzlib >=1.3.1,<2.0a0
  license: TCL
  license_family: BSD
  purls: []
  size: 3259809
  timestamp: 1748387843735
- conda: https://conda.anaconda.org/conda-forge/osx-arm64/tk-8.6.13-h892fb3f_2.conda
  sha256: cb86c522576fa95c6db4c878849af0bccfd3264daf0cc40dd18e7f4a7bfced0e
  md5: 7362396c170252e7b7b0c8fb37fe9c78
  depends:
  - __osx >=11.0
  - libzlib >=1.3.1,<2.0a0
  license: TCL
  license_family: BSD
  purls: []
  size: 3125538
  timestamp: 1748388189063
- conda: https://conda.anaconda.org/conda-forge/win-64/tk-8.6.13-h2c6b04d_2.conda
  sha256: e3614b0eb4abcc70d98eae159db59d9b4059ed743ef402081151a948dce95896
  md5: ebd0e761de9aa879a51d22cc721bd095
  depends:
  - ucrt >=10.0.20348.0
  - vc >=14.2,<15
  - vc14_runtime >=14.29.30139
  license: TCL
  license_family: BSD
  purls: []
  size: 3466348
  timestamp: 1748388121356
- conda: https://conda.anaconda.org/conda-forge/linux-64/tornado-6.5.2-py312h4c3975b_0.conda
  sha256: 891965f8e495ad5cef399db03a13df48df7add06ae131f4b77a88749c74b2060
  md5: 82dacd4832dcde0c2b7888248a3b3d7c
  depends:
  - __glibc >=2.17,<3.0.a0
  - libgcc >=14
  - python >=3.12,<3.13.0a0
  - python_abi 3.12.* *_cp312
  license: Apache-2.0
  license_family: Apache
  purls:
  - pkg:pypi/tornado?source=compressed-mapping
  size: 850503
  timestamp: 1754732194289
- conda: https://conda.anaconda.org/conda-forge/linux-aarch64/tornado-6.5.2-py312hefbd42c_0.conda
  sha256: e8578e56f3f5c07853414b730a69379dd55a077572725d23aeb0d1a0aa9ba9a4
  md5: 7e76140855bf18739ad9f79e50d97141
  depends:
  - libgcc >=14
  - python >=3.12,<3.13.0a0
  - python_abi 3.12.* *_cp312
  license: Apache-2.0
  license_family: Apache
  purls:
  - pkg:pypi/tornado?source=hash-mapping
  size: 854199
  timestamp: 1754733645906
- conda: https://conda.anaconda.org/conda-forge/osx-64/tornado-6.5.2-py312h2f459f6_0.conda
  sha256: 93ab198aa2f4dc4edf0f34bb58daabe62cbbd13c164eba8319f9bc197e2b613a
  md5: 45295c7a0d78367b40351370cd8fd8a6
  depends:
  - __osx >=10.13
  - python >=3.12,<3.13.0a0
  - python_abi 3.12.* *_cp312
  license: Apache-2.0
  license_family: Apache
  purls:
  - pkg:pypi/tornado?source=hash-mapping
  size: 849962
  timestamp: 1754732232519
- conda: https://conda.anaconda.org/conda-forge/osx-arm64/tornado-6.5.2-py312h163523d_0.conda
  sha256: 82ceea2527ac484f5c8d7dee95033935b7fecb0b42afb2d9538f7397404aa6d8
  md5: 181a5ca410bad66be792da0e11038016
  depends:
  - __osx >=11.0
  - python >=3.12,<3.13.0a0
  - python >=3.12,<3.13.0a0 *_cpython
  - python_abi 3.12.* *_cp312
  license: Apache-2.0
  license_family: Apache
  purls:
  - pkg:pypi/tornado?source=hash-mapping
  size: 853490
  timestamp: 1754732280524
- conda: https://conda.anaconda.org/conda-forge/win-64/tornado-6.5.2-py312he06e257_0.conda
  sha256: bc5f5b20aa13e3ba343685c54d75a02c737ae6a5fe778908caf563d9f2273cb2
  md5: ef13034aef592637ce6e2dc1ca126bca
  depends:
  - python >=3.12,<3.13.0a0
  - python_abi 3.12.* *_cp312
  - ucrt >=10.0.20348.0
  - vc >=14.3,<15
  - vc14_runtime >=14.44.35208
  license: Apache-2.0
  license_family: Apache
  purls:
  - pkg:pypi/tornado?source=hash-mapping
  size: 855809
  timestamp: 1754732413384
- conda: https://conda.anaconda.org/conda-forge/noarch/traitlets-5.14.3-pyhd8ed1ab_1.conda
  sha256: f39a5620c6e8e9e98357507262a7869de2ae8cc07da8b7f84e517c9fd6c2b959
  md5: 019a7385be9af33791c989871317e1ed
  depends:
  - python >=3.9
  license: BSD-3-Clause
  license_family: BSD
  purls:
  - pkg:pypi/traitlets?source=hash-mapping
  size: 110051
  timestamp: 1733367480074
- conda: https://conda.anaconda.org/conda-forge/noarch/typing_extensions-4.15.0-pyhcf101f3_0.conda
  sha256: 032271135bca55aeb156cee361c81350c6f3fb203f57d024d7e5a1fc9ef18731
  md5: 0caa1af407ecff61170c9437a808404d
  depends:
  - python >=3.10
  - python
  license: PSF-2.0
  license_family: PSF
  purls:
  - pkg:pypi/typing-extensions?source=compressed-mapping
  size: 51692
  timestamp: 1756220668932
- conda: https://conda.anaconda.org/conda-forge/noarch/tzdata-2025b-h78e105d_0.conda
  sha256: 5aaa366385d716557e365f0a4e9c3fca43ba196872abbbe3d56bb610d131e192
  md5: 4222072737ccff51314b5ece9c7d6f5a
  license: LicenseRef-Public-Domain
  purls: []
  size: 122968
  timestamp: 1742727099393
- conda: https://conda.anaconda.org/conda-forge/win-64/ucrt-10.0.26100.0-h57928b3_0.conda
  sha256: 3005729dce6f3d3f5ec91dfc49fc75a0095f9cd23bab49efb899657297ac91a5
  md5: 71b24316859acd00bdb8b38f5e2ce328
  constrains:
  - vc14_runtime >=14.29.30037
  - vs2015_runtime >=14.29.30037
  license: LicenseRef-MicrosoftWindowsSDK10
  purls: []
  size: 694692
  timestamp: 1756385147981
- conda: https://conda.anaconda.org/conda-forge/noarch/urllib3-2.5.0-pyhd8ed1ab_0.conda
  sha256: 4fb9789154bd666ca74e428d973df81087a697dbb987775bc3198d2215f240f8
  md5: 436c165519e140cb08d246a4472a9d6a
  depends:
  - brotli-python >=1.0.9
  - h2 >=4,<5
  - pysocks >=1.5.6,<2.0,!=1.5.7
  - python >=3.9
  - zstandard >=0.18.0
  license: MIT
  license_family: MIT
  purls:
  - pkg:pypi/urllib3?source=hash-mapping
  size: 101735
  timestamp: 1750271478254
- pypi: https://files.pythonhosted.org/packages/45/5e/9bf7004bd53e9279265d73a131fe2a6c7d74c1125c53e805b5e9f4047f37/uv-0.8.14-py3-none-win_amd64.whl
  name: uv
  version: 0.8.14
  sha256: 5091d588753bbbd1f120f13311ede2ae113d7ec2760e149fc502a237f2516075
  requires_python: '>=3.8'
- pypi: https://files.pythonhosted.org/packages/61/de/e8d3c1669edb70ae165ad6c06598ff237ddbc1dc743cc590a2c30c245b93/uv-0.8.14-py3-none-macosx_10_12_x86_64.whl
  name: uv
  version: 0.8.14
  sha256: 2334945ef3dba395067164c7e25b0c1420d8fdab9637d33cb753b5dbe0499b2c
  requires_python: '>=3.8'
- pypi: https://files.pythonhosted.org/packages/b4/04/7b019c63d26d296bf6dfd8ad9b86e51f84b2ec7f37d68f8b93138a3fa404/uv-0.8.14-py3-none-manylinux_2_28_aarch64.whl
  name: uv
  version: 0.8.14
  sha256: e45047a89592a5b38c88caa6da5d1b70a05c9762ff1c5100f9700f85f533dc99
  requires_python: '>=3.8'
- pypi: https://files.pythonhosted.org/packages/dc/61/9e4c3382f79cef69229f4f301ce1b391121f5a9d1015dd82487e08f0d718/uv-0.8.14-py3-none-macosx_11_0_arm64.whl
  name: uv
  version: 0.8.14
  sha256: 9a65096847d3341713be92e98cb35d5315d172690032405e8ae4e1b0c366a19a
  requires_python: '>=3.8'
- pypi: https://files.pythonhosted.org/packages/ed/6c/b86f5f2f5aeebb0028034ea180399af23c8cbc42748bba0672c9cabdde38/uv-0.8.14-py3-none-manylinux_2_17_x86_64.manylinux2014_x86_64.whl
  name: uv
  version: 0.8.14
  sha256: 3853202f4eb0bedbe31b0b62b1323521e97306f44f8f4b6ed4bb13b636797873
  requires_python: '>=3.8'
- conda: https://conda.anaconda.org/conda-forge/win-64/vc-14.3-h41ae7f8_31.conda
  sha256: cb357591d069a1e6cb74199a8a43a7e3611f72a6caed9faa49dbb3d7a0a98e0b
  md5: 28f4ca1e0337d0f27afb8602663c5723
  depends:
  - vc14_runtime >=14.44.35208
  track_features:
  - vc14
  license: BSD-3-Clause
  license_family: BSD
  purls: []
  size: 18249
  timestamp: 1753739241465
- conda: https://conda.anaconda.org/conda-forge/win-64/vc14_runtime-14.44.35208-h818238b_31.conda
  sha256: af4b4b354b87a9a8d05b8064ff1ea0b47083274f7c30b4eb96bc2312c9b5f08f
  md5: 603e41da40a765fd47995faa021da946
  depends:
  - ucrt >=10.0.20348.0
  - vcomp14 14.44.35208 h818238b_31
  constrains:
  - vs2015_runtime 14.44.35208.* *_31
  license: LicenseRef-MicrosoftVisualCpp2015-2022Runtime
  license_family: Proprietary
  purls: []
  size: 682424
  timestamp: 1753739239305
- conda: https://conda.anaconda.org/conda-forge/win-64/vcomp14-14.44.35208-h818238b_31.conda
  sha256: 67b317b64f47635415776718d25170a9a6f9a1218c0f5a6202bfd687e07b6ea4
  md5: a6b1d5c1fc3cb89f88f7179ee6a9afe3
  depends:
  - ucrt >=10.0.20348.0
  constrains:
  - vs2015_runtime 14.44.35208.* *_31
  license: LicenseRef-MicrosoftVisualCpp2015-2022Runtime
  license_family: Proprietary
  purls: []
  size: 113963
  timestamp: 1753739198723
- conda: https://conda.anaconda.org/conda-forge/noarch/wcwidth-0.2.13-pyhd8ed1ab_1.conda
  sha256: f21e63e8f7346f9074fd00ca3b079bd3d2fa4d71f1f89d5b6934bf31446dc2a5
  md5: b68980f2495d096e71c7fd9d7ccf63e6
  depends:
  - python >=3.9
  license: MIT
  license_family: MIT
  purls:
  - pkg:pypi/wcwidth?source=hash-mapping
  size: 32581
  timestamp: 1733231433877
- conda: https://conda.anaconda.org/conda-forge/noarch/win_inet_pton-1.1.0-pyh7428d3b_8.conda
  sha256: 93807369ab91f230cf9e6e2a237eaa812492fe00face5b38068735858fba954f
  md5: 46e441ba871f524e2b067929da3051c2
  depends:
  - __win
  - python >=3.9
  license: LicenseRef-Public-Domain
  purls:
  - pkg:pypi/win-inet-pton?source=hash-mapping
  size: 9555
  timestamp: 1733130678956
<<<<<<< HEAD
- conda: https://conda.anaconda.org/conda-forge/linux-64/zeromq-4.3.5-h3b0a872_7.conda
  sha256: a4dc72c96848f764bb5a5176aa93dd1e9b9e52804137b99daeebba277b31ea10
  md5: 3947a35e916fcc6b9825449affbf4214
  depends:
  - __glibc >=2.17,<3.0.a0
  - krb5 >=1.21.3,<1.22.0a0
  - libgcc >=13
  - libsodium >=1.0.20,<1.0.21.0a0
  - libstdcxx >=13
  license: MPL-2.0
  license_family: MOZILLA
  purls: []
  size: 335400
  timestamp: 1731585026517
- conda: https://conda.anaconda.org/conda-forge/linux-aarch64/zeromq-4.3.5-h5efb499_7.conda
  sha256: a6003096dc0570a86492040ba32b04ce7662b159600be2252b7a0dfb9414e21c
  md5: f2f3282559a4b87b7256ecafb4610107
  depends:
  - krb5 >=1.21.3,<1.22.0a0
  - libgcc >=13
  - libsodium >=1.0.20,<1.0.21.0a0
  - libstdcxx >=13
  license: MPL-2.0
  license_family: MOZILLA
  purls: []
  size: 371419
  timestamp: 1731589490850
- conda: https://conda.anaconda.org/conda-forge/osx-64/zeromq-4.3.5-h7130eaa_7.conda
  sha256: b932dce8c9de9a8ffbf0db0365d29677636e599f7763ca51e554c43a0c5f8389
  md5: 6a0a76cd2b3d575e1b7aaeb283b9c3ed
  depends:
  - __osx >=10.13
  - krb5 >=1.21.3,<1.22.0a0
  - libcxx >=18
  - libsodium >=1.0.20,<1.0.21.0a0
  license: MPL-2.0
  license_family: MOZILLA
  purls: []
  size: 292112
  timestamp: 1731585246902
- conda: https://conda.anaconda.org/conda-forge/osx-arm64/zeromq-4.3.5-hc1bb282_7.conda
  sha256: 9e585569fe2e7d3bea71972cd4b9f06b1a7ab8fa7c5139f92a31cbceecf25a8a
  md5: f7e6b65943cb73bce0143737fded08f1
  depends:
  - __osx >=11.0
  - krb5 >=1.21.3,<1.22.0a0
  - libcxx >=18
  - libsodium >=1.0.20,<1.0.21.0a0
  license: MPL-2.0
  license_family: MOZILLA
  purls: []
  size: 281565
  timestamp: 1731585108039
- conda: https://conda.anaconda.org/conda-forge/win-64/zeromq-4.3.5-ha9f60a1_7.conda
  sha256: 15cc8e2162d0a33ffeb3f7b7c7883fd830c54a4b1be6a4b8c7ee1f4fef0088fb
  md5: e03f2c245a5ee6055752465519363b1c
  depends:
  - krb5 >=1.21.3,<1.22.0a0
  - libsodium >=1.0.20,<1.0.21.0a0
  - ucrt >=10.0.20348.0
  - vc >=14.2,<15
  - vc14_runtime >=14.29.30139
  license: MPL-2.0
  license_family: MOZILLA
  purls: []
  size: 2527503
  timestamp: 1731585151036
- conda: https://conda.anaconda.org/conda-forge/noarch/zipp-3.23.0-pyhd8ed1ab_0.conda
  sha256: 7560d21e1b021fd40b65bfb72f67945a3fcb83d78ad7ccf37b8b3165ec3b68ad
  md5: df5e78d904988eb55042c0c97446079f
  depends:
  - python >=3.9
  license: MIT
  license_family: MIT
  purls:
  - pkg:pypi/zipp?source=hash-mapping
  size: 22963
  timestamp: 1749421737203
=======
>>>>>>> 6c64099c
- conda: https://conda.anaconda.org/conda-forge/linux-64/zstandard-0.24.0-py312h3fa7853_0.conda
  sha256: 342201a79886ec7b06952654fc58e2dc875c8d1363a7e079329341aab5abc63a
  md5: 890b17d445077da1c4562fca3aa96967
  depends:
  - __glibc >=2.17,<3.0.a0
  - cffi >=1.11
  - libgcc >=14
  - python >=3.12,<3.13.0a0
  - python_abi 3.12.* *_cp312
  - zstd >=1.5.7,<1.5.8.0a0
  - zstd >=1.5.7,<1.6.0a0
  license: BSD-3-Clause
  purls:
  - pkg:pypi/zstandard?source=hash-mapping
  size: 425993
  timestamp: 1756819752134
- conda: https://conda.anaconda.org/conda-forge/linux-aarch64/zstandard-0.24.0-py312h1b6efda_0.conda
  sha256: 74718f2b5067c07659ce1facc496419d3c5b483a41942702ec4af755b5b0388b
  md5: 75b8cad19da4408641f6ed8391faafea
  depends:
  - cffi >=1.11
  - libgcc >=14
  - python >=3.12,<3.13.0a0
  - python >=3.12,<3.13.0a0 *_cpython
  - python_abi 3.12.* *_cp312
  - zstd >=1.5.7,<1.5.8.0a0
  - zstd >=1.5.7,<1.6.0a0
  license: BSD-3-Clause
  purls:
  - pkg:pypi/zstandard?source=hash-mapping
  size: 404178
  timestamp: 1756819994890
- conda: https://conda.anaconda.org/conda-forge/osx-64/zstandard-0.24.0-py312h2edd434_0.conda
  sha256: 44f0ba10e03b3591d662fb4705715b3d21d9300e9a5cb348b2224012d29412a8
  md5: 3c08a5e11cb3e6e5f81bf7ca61d8bc91
  depends:
  - __osx >=10.13
  - cffi >=1.11
  - python >=3.12,<3.13.0a0
  - python_abi 3.12.* *_cp312
  - zstd >=1.5.7,<1.5.8.0a0
  - zstd >=1.5.7,<1.6.0a0
  license: BSD-3-Clause
  purls:
  - pkg:pypi/zstandard?source=hash-mapping
  size: 415107
  timestamp: 1756819898591
- conda: https://conda.anaconda.org/conda-forge/osx-arm64/zstandard-0.24.0-py312h5d652b5_0.conda
  sha256: ed7913079f612a6c072c8073eaac91405a3630b71f53c7278ccda2a6f4e6bb45
  md5: 6774d2267050900304cc860a8ab0a131
  depends:
  - __osx >=11.0
  - cffi >=1.11
  - python >=3.12,<3.13.0a0
  - python >=3.12,<3.13.0a0 *_cpython
  - python_abi 3.12.* *_cp312
  - zstd >=1.5.7,<1.5.8.0a0
  - zstd >=1.5.7,<1.6.0a0
  license: BSD-3-Clause
  purls:
  - pkg:pypi/zstandard?source=compressed-mapping
  size: 345701
  timestamp: 1756819955989
- conda: https://conda.anaconda.org/conda-forge/win-64/zstandard-0.24.0-py312ha680012_0.conda
  sha256: 2c675cea8eac8881ca286f9b0b065dfe9c4a77e796187f13002dabf950cef0a8
  md5: 9f824515e68c69923a4f159ffc421d30
  depends:
  - cffi >=1.11
  - python >=3.12,<3.13.0a0
  - python_abi 3.12.* *_cp312
  - ucrt >=10.0.20348.0
  - vc >=14.3,<15
  - vc14_runtime >=14.44.35208
  - zstd >=1.5.7,<1.5.8.0a0
  - zstd >=1.5.7,<1.6.0a0
  license: BSD-3-Clause
  purls:
  - pkg:pypi/zstandard?source=compressed-mapping
  size: 348342
  timestamp: 1756819948849
- conda: https://conda.anaconda.org/conda-forge/linux-64/zstd-1.5.7-hb8e6e7a_2.conda
  sha256: a4166e3d8ff4e35932510aaff7aa90772f84b4d07e9f6f83c614cba7ceefe0eb
  md5: 6432cb5d4ac0046c3ac0a8a0f95842f9
  depends:
  - __glibc >=2.17,<3.0.a0
  - libgcc >=13
  - libstdcxx >=13
  - libzlib >=1.3.1,<2.0a0
  license: BSD-3-Clause
  license_family: BSD
  purls: []
  size: 567578
  timestamp: 1742433379869
- conda: https://conda.anaconda.org/conda-forge/linux-aarch64/zstd-1.5.7-hbcf94c1_2.conda
  sha256: 0812e7b45f087cfdd288690ada718ce5e13e8263312e03b643dd7aa50d08b51b
  md5: 5be90c5a3e4b43c53e38f50a85e11527
  depends:
  - libgcc >=13
  - libstdcxx >=13
  - libzlib >=1.3.1,<2.0a0
  license: BSD-3-Clause
  license_family: BSD
  purls: []
  size: 551176
  timestamp: 1742433378347
- conda: https://conda.anaconda.org/conda-forge/osx-64/zstd-1.5.7-h8210216_2.conda
  sha256: c171c43d0c47eed45085112cb00c8c7d4f0caa5a32d47f2daca727e45fb98dca
  md5: cd60a4a5a8d6a476b30d8aa4bb49251a
  depends:
  - __osx >=10.13
  - libzlib >=1.3.1,<2.0a0
  license: BSD-3-Clause
  license_family: BSD
  purls: []
  size: 485754
  timestamp: 1742433356230
- conda: https://conda.anaconda.org/conda-forge/osx-arm64/zstd-1.5.7-h6491c7d_2.conda
  sha256: 0d02046f57f7a1a3feae3e9d1aa2113788311f3cf37a3244c71e61a93177ba67
  md5: e6f69c7bcccdefa417f056fa593b40f0
  depends:
  - __osx >=11.0
  - libzlib >=1.3.1,<2.0a0
  license: BSD-3-Clause
  license_family: BSD
  purls: []
  size: 399979
  timestamp: 1742433432699
- conda: https://conda.anaconda.org/conda-forge/win-64/zstd-1.5.7-hbeecb71_2.conda
  sha256: bc64864377d809b904e877a98d0584f43836c9f2ef27d3d2a1421fa6eae7ca04
  md5: 21f56217d6125fb30c3c3f10c786d751
  depends:
  - libzlib >=1.3.1,<2.0a0
  - ucrt >=10.0.20348.0
  - vc >=14.2,<15
  - vc14_runtime >=14.29.30139
  license: BSD-3-Clause
  license_family: BSD
  purls: []
  size: 354697
  timestamp: 1742433568506<|MERGE_RESOLUTION|>--- conflicted
+++ resolved
@@ -1909,58 +1909,6 @@
   purls: []
   size: 568692
   timestamp: 1756698505599
-<<<<<<< HEAD
-- conda: https://conda.anaconda.org/conda-forge/linux-64/libedit-3.1.20250104-pl5321h7949ede_0.conda
-  sha256: d789471216e7aba3c184cd054ed61ce3f6dac6f87a50ec69291b9297f8c18724
-  md5: c277e0a4d549b03ac1e9d6cbbe3d017b
-  depends:
-  - ncurses
-  - __glibc >=2.17,<3.0.a0
-  - libgcc >=13
-  - ncurses >=6.5,<7.0a0
-  license: BSD-2-Clause
-  license_family: BSD
-  purls: []
-  size: 134676
-  timestamp: 1738479519902
-- conda: https://conda.anaconda.org/conda-forge/linux-aarch64/libedit-3.1.20250104-pl5321h976ea20_0.conda
-  sha256: c0b27546aa3a23d47919226b3a1635fccdb4f24b94e72e206a751b33f46fd8d6
-  md5: fb640d776fc92b682a14e001980825b1
-  depends:
-  - ncurses
-  - libgcc >=13
-  - ncurses >=6.5,<7.0a0
-  license: BSD-2-Clause
-  license_family: BSD
-  purls: []
-  size: 148125
-  timestamp: 1738479808948
-- conda: https://conda.anaconda.org/conda-forge/osx-64/libedit-3.1.20250104-pl5321ha958ccf_0.conda
-  sha256: 6cc49785940a99e6a6b8c6edbb15f44c2dd6c789d9c283e5ee7bdfedd50b4cd6
-  md5: 1f4ed31220402fcddc083b4bff406868
-  depends:
-  - ncurses
-  - __osx >=10.13
-  - ncurses >=6.5,<7.0a0
-  license: BSD-2-Clause
-  license_family: BSD
-  purls: []
-  size: 115563
-  timestamp: 1738479554273
-- conda: https://conda.anaconda.org/conda-forge/osx-arm64/libedit-3.1.20250104-pl5321hafb1f1b_0.conda
-  sha256: 66aa216a403de0bb0c1340a88d1a06adaff66bae2cfd196731aa24db9859d631
-  md5: 44083d2d2c2025afca315c7a172eab2b
-  depends:
-  - ncurses
-  - __osx >=11.0
-  - ncurses >=6.5,<7.0a0
-  license: BSD-2-Clause
-  license_family: BSD
-  purls: []
-  size: 107691
-  timestamp: 1738479560845
-=======
->>>>>>> 6c64099c
 - conda: https://conda.anaconda.org/conda-forge/linux-64/libexpat-2.7.1-hecca717_0.conda
   sha256: da2080da8f0288b95dd86765c801c6e166c4619b910b11f9a8446fb852438dc2
   md5: 4211416ecba1866fab0c6470986c22d6
@@ -3897,87 +3845,6 @@
   - pkg:pypi/win-inet-pton?source=hash-mapping
   size: 9555
   timestamp: 1733130678956
-<<<<<<< HEAD
-- conda: https://conda.anaconda.org/conda-forge/linux-64/zeromq-4.3.5-h3b0a872_7.conda
-  sha256: a4dc72c96848f764bb5a5176aa93dd1e9b9e52804137b99daeebba277b31ea10
-  md5: 3947a35e916fcc6b9825449affbf4214
-  depends:
-  - __glibc >=2.17,<3.0.a0
-  - krb5 >=1.21.3,<1.22.0a0
-  - libgcc >=13
-  - libsodium >=1.0.20,<1.0.21.0a0
-  - libstdcxx >=13
-  license: MPL-2.0
-  license_family: MOZILLA
-  purls: []
-  size: 335400
-  timestamp: 1731585026517
-- conda: https://conda.anaconda.org/conda-forge/linux-aarch64/zeromq-4.3.5-h5efb499_7.conda
-  sha256: a6003096dc0570a86492040ba32b04ce7662b159600be2252b7a0dfb9414e21c
-  md5: f2f3282559a4b87b7256ecafb4610107
-  depends:
-  - krb5 >=1.21.3,<1.22.0a0
-  - libgcc >=13
-  - libsodium >=1.0.20,<1.0.21.0a0
-  - libstdcxx >=13
-  license: MPL-2.0
-  license_family: MOZILLA
-  purls: []
-  size: 371419
-  timestamp: 1731589490850
-- conda: https://conda.anaconda.org/conda-forge/osx-64/zeromq-4.3.5-h7130eaa_7.conda
-  sha256: b932dce8c9de9a8ffbf0db0365d29677636e599f7763ca51e554c43a0c5f8389
-  md5: 6a0a76cd2b3d575e1b7aaeb283b9c3ed
-  depends:
-  - __osx >=10.13
-  - krb5 >=1.21.3,<1.22.0a0
-  - libcxx >=18
-  - libsodium >=1.0.20,<1.0.21.0a0
-  license: MPL-2.0
-  license_family: MOZILLA
-  purls: []
-  size: 292112
-  timestamp: 1731585246902
-- conda: https://conda.anaconda.org/conda-forge/osx-arm64/zeromq-4.3.5-hc1bb282_7.conda
-  sha256: 9e585569fe2e7d3bea71972cd4b9f06b1a7ab8fa7c5139f92a31cbceecf25a8a
-  md5: f7e6b65943cb73bce0143737fded08f1
-  depends:
-  - __osx >=11.0
-  - krb5 >=1.21.3,<1.22.0a0
-  - libcxx >=18
-  - libsodium >=1.0.20,<1.0.21.0a0
-  license: MPL-2.0
-  license_family: MOZILLA
-  purls: []
-  size: 281565
-  timestamp: 1731585108039
-- conda: https://conda.anaconda.org/conda-forge/win-64/zeromq-4.3.5-ha9f60a1_7.conda
-  sha256: 15cc8e2162d0a33ffeb3f7b7c7883fd830c54a4b1be6a4b8c7ee1f4fef0088fb
-  md5: e03f2c245a5ee6055752465519363b1c
-  depends:
-  - krb5 >=1.21.3,<1.22.0a0
-  - libsodium >=1.0.20,<1.0.21.0a0
-  - ucrt >=10.0.20348.0
-  - vc >=14.2,<15
-  - vc14_runtime >=14.29.30139
-  license: MPL-2.0
-  license_family: MOZILLA
-  purls: []
-  size: 2527503
-  timestamp: 1731585151036
-- conda: https://conda.anaconda.org/conda-forge/noarch/zipp-3.23.0-pyhd8ed1ab_0.conda
-  sha256: 7560d21e1b021fd40b65bfb72f67945a3fcb83d78ad7ccf37b8b3165ec3b68ad
-  md5: df5e78d904988eb55042c0c97446079f
-  depends:
-  - python >=3.9
-  license: MIT
-  license_family: MIT
-  purls:
-  - pkg:pypi/zipp?source=hash-mapping
-  size: 22963
-  timestamp: 1749421737203
-=======
->>>>>>> 6c64099c
 - conda: https://conda.anaconda.org/conda-forge/linux-64/zstandard-0.24.0-py312h3fa7853_0.conda
   sha256: 342201a79886ec7b06952654fc58e2dc875c8d1363a7e079329341aab5abc63a
   md5: 890b17d445077da1c4562fca3aa96967
